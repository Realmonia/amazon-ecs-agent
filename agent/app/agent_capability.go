// Copyright 2014-2017 Amazon.com, Inc. or its affiliates. All Rights Reserved.
//
// Licensed under the Apache License, Version 2.0 (the "License"). You may
// not use this file except in compliance with the License. A copy of the
// License is located at
//
//	http://aws.amazon.com/apache2.0/
//
// or in the "license" file accompanying this file. This file is distributed
// on an "AS IS" BASIS, WITHOUT WARRANTIES OR CONDITIONS OF ANY KIND, either
// express or implied. See the License for the specific language governing
// permissions and limitations under the License.

package app

import (
	"github.com/aws/amazon-ecs-agent/agent/config"
	"github.com/aws/amazon-ecs-agent/agent/dockerclient"
	"github.com/aws/amazon-ecs-agent/agent/ecs_client/model/ecs"
	"github.com/aws/amazon-ecs-agent/agent/ecscni"

	"github.com/aws/aws-sdk-go/aws"
	"github.com/cihub/seelog"
	"github.com/pkg/errors"
)

const (
	// capabilityPrefix is deprecated. For new capabilities, use attributePrefix.
	capabilityPrefix                            = "com.amazonaws.ecs.capability."
	attributePrefix                             = "ecs.capability."
	capabilityTaskIAMRole                       = "task-iam-role"
	capabilityTaskIAMRoleNetHost                = "task-iam-role-network-host"
	taskENIAttributeSuffix                      = "task-eni"
	taskENIBlockInstanceMetadataAttributeSuffix = "task-eni-block-instance-metadata"
	cniPluginVersionSuffix                      = "cni-plugin-version"
	capabilityTaskCPUMemLimit                   = "task-cpu-mem-limit"
	capabilityDockerPluginInfix                 = "docker-plugin."
	attributeSeparator                          = "."
	capabilityPrivateRegistryAuthASM            = "private-registry-authentication.secretsmanager"
	capabilitySecretEnvSSM                      = "secrets.ssm.environment-variables"
	capabilitySecretEnvASM                      = "secrets.asm.environment-variables"
	capabiltyPIDAndIPCNamespaceSharing          = "pid-ipc-namespace-sharing"
	capabilityECREndpoint                       = "ecr-endpoint"
)

// capabilities returns the supported capabilities of this agent / docker-client pair.
// Currently, the following capabilities are possible:
//
//    com.amazonaws.ecs.capability.privileged-container
//    com.amazonaws.ecs.capability.docker-remote-api.1.17
//    com.amazonaws.ecs.capability.docker-remote-api.1.18
//    com.amazonaws.ecs.capability.docker-remote-api.1.19
//    com.amazonaws.ecs.capability.docker-remote-api.1.20
//    com.amazonaws.ecs.capability.logging-driver.json-file
//    com.amazonaws.ecs.capability.logging-driver.syslog
//    com.amazonaws.ecs.capability.logging-driver.fluentd
//    com.amazonaws.ecs.capability.logging-driver.journald
//    com.amazonaws.ecs.capability.logging-driver.gelf
//    com.amazonaws.ecs.capability.logging-driver.none
//    com.amazonaws.ecs.capability.selinux
//    com.amazonaws.ecs.capability.apparmor
//    com.amazonaws.ecs.capability.ecr-auth
//    com.amazonaws.ecs.capability.task-iam-role
//    com.amazonaws.ecs.capability.task-iam-role-network-host
//    ecs.capability.docker-volume-driver.${driverName}
//    ecs.capability.task-eni
//    ecs.capability.task-eni-block-instance-metadata
//    ecs.capability.execution-role-ecr-pull
//    ecs.capability.execution-role-awslogs
//    ecs.capability.container-health-check
//    ecs.capability.private-registry-authentication.secretsmanager
//    ecs.capability.secrets.ssm.environment-variables
<<<<<<< HEAD
//    ecs.capability.pid-ipc-namespace-sharing
//    ecs.capability.ecr-endpoint
=======
//    ecs.capability.secrets.asm.environment-variables
>>>>>>> dede0769

func (agent *ecsAgent) capabilities() ([]*ecs.Attribute, error) {
	var capabilities []*ecs.Attribute

	if !agent.cfg.PrivilegedDisabled {
		capabilities = appendNameOnlyAttribute(capabilities, capabilityPrefix+"privileged-container")
	}

	supportedVersions := make(map[dockerclient.DockerVersion]bool)
	// Determine API versions to report as supported. Supported versions are also used for capability-enablement, except
	// logging drivers.
	for _, version := range agent.dockerClient.SupportedVersions() {
		capabilities = appendNameOnlyAttribute(capabilities, capabilityPrefix+"docker-remote-api."+string(version))
		supportedVersions[version] = true
	}

	capabilities = agent.appendLoggingDriverCapabilities(capabilities)

	if agent.cfg.SELinuxCapable {
		capabilities = appendNameOnlyAttribute(capabilities, capabilityPrefix+"selinux")
	}
	if agent.cfg.AppArmorCapable {
		capabilities = appendNameOnlyAttribute(capabilities, capabilityPrefix+"apparmor")
	}

	capabilities = agent.appendTaskIamRoleCapabilities(capabilities, supportedVersions)

	capabilities, err := agent.appendTaskCPUMemLimitCapabilities(capabilities, supportedVersions)
	if err != nil {
		return nil, err
	}

	capabilities = agent.appendTaskENICapabilities(capabilities)
	capabilities = agent.appendDockerDependentCapabilities(capabilities, supportedVersions)

	// TODO: gate this on docker api version when ecs supported docker includes
	// credentials endpoint feature from upstream docker
	if agent.cfg.OverrideAWSLogsExecutionRole {
		capabilities = appendNameOnlyAttribute(capabilities, attributePrefix+"execution-role-awslogs")
	}

	capabilities = agent.appendVolumeDriverCapabilities(capabilities)

	// ecs agent version 1.19.0 supports private registry authentication using
	// aws secrets manager
	capabilities = appendNameOnlyAttribute(capabilities, attributePrefix+capabilityPrivateRegistryAuthASM)

	// ecs agent version 1.22.0 supports ecs secrets integrating with aws systems manager
	capabilities = appendNameOnlyAttribute(capabilities, attributePrefix+capabilitySecretEnvSSM)

	// ecs agent version 1.22.0 supports sharing PID namespaces and IPC resource namespaces
	// with host EC2 instance and among containers within the task
	capabilities = appendNameOnlyAttribute(capabilities, attributePrefix+capabiltyPIDAndIPCNamespaceSharing)

<<<<<<< HEAD
	// support ecr endpoint override
	capabilities = appendNameOnlyAttribute(capabilities, attributePrefix+capabilityECREndpoint)
=======
	// ecs agent version 1.23.0 supports ecs secrets integrating with aws secrets manager
	capabilities = appendNameOnlyAttribute(capabilities, attributePrefix+capabilitySecretEnvASM)
>>>>>>> dede0769

	return capabilities, nil
}

func (agent *ecsAgent) appendDockerDependentCapabilities(capabilities []*ecs.Attribute,
	supportedVersions map[dockerclient.DockerVersion]bool) []*ecs.Attribute {
	if _, ok := supportedVersions[dockerclient.Version_1_19]; ok {
		capabilities = appendNameOnlyAttribute(capabilities, capabilityPrefix+"ecr-auth")
		capabilities = appendNameOnlyAttribute(capabilities, attributePrefix+"execution-role-ecr-pull")
	}

	if _, ok := supportedVersions[dockerclient.Version_1_24]; ok {
		// Docker health check was added in API 1.24
		capabilities = appendNameOnlyAttribute(capabilities, attributePrefix+"container-health-check")
	}
	return capabilities
}

func (agent *ecsAgent) appendLoggingDriverCapabilities(capabilities []*ecs.Attribute) []*ecs.Attribute {
	knownVersions := make(map[dockerclient.DockerVersion]struct{})
	// Determine known API versions. Known versions are used exclusively for logging-driver enablement, since none of
	// the structural API elements change.
	for _, version := range agent.dockerClient.KnownVersions() {
		knownVersions[version] = struct{}{}
	}

	for _, loggingDriver := range agent.cfg.AvailableLoggingDrivers {
		requiredVersion := dockerclient.LoggingDriverMinimumVersion[loggingDriver]
		if _, ok := knownVersions[requiredVersion]; ok {
			capabilities = appendNameOnlyAttribute(capabilities, capabilityPrefix+"logging-driver."+string(loggingDriver))
		}
	}
	return capabilities
}

func (agent *ecsAgent) appendTaskIamRoleCapabilities(capabilities []*ecs.Attribute, supportedVersions map[dockerclient.DockerVersion]bool) []*ecs.Attribute {
	if agent.cfg.TaskIAMRoleEnabled {
		// The "task-iam-role" capability is supported for docker v1.7.x onwards
		// Refer https://github.com/docker/docker/blob/master/docs/reference/api/docker_remote_api.md
		// to lookup the table of docker supportedVersions to API supportedVersions
		if _, ok := supportedVersions[dockerclient.Version_1_19]; ok {
			capabilities = appendNameOnlyAttribute(capabilities, capabilityPrefix+capabilityTaskIAMRole)
		} else {
			seelog.Warn("Task IAM Role not enabled due to unsuppported Docker version")
		}
	}

	if agent.cfg.TaskIAMRoleEnabledForNetworkHost {
		// The "task-iam-role-network-host" capability is supported for docker v1.7.x onwards
		if _, ok := supportedVersions[dockerclient.Version_1_19]; ok {
			capabilities = appendNameOnlyAttribute(capabilities, capabilityPrefix+capabilityTaskIAMRoleNetHost)
		} else {
			seelog.Warn("Task IAM Role for Host Network not enabled due to unsuppported Docker version")
		}
	}
	return capabilities
}

func (agent *ecsAgent) appendTaskCPUMemLimitCapabilities(capabilities []*ecs.Attribute, supportedVersions map[dockerclient.DockerVersion]bool) ([]*ecs.Attribute, error) {
	if agent.cfg.TaskCPUMemLimit.Enabled() {
		if _, ok := supportedVersions[dockerclient.Version_1_22]; ok {
			capabilities = appendNameOnlyAttribute(capabilities, attributePrefix+capabilityTaskCPUMemLimit)
		} else if agent.cfg.TaskCPUMemLimit == config.ExplicitlyEnabled {
			// explicitly enabled -- return an error because we cannot fulfil an explicit request
			return nil, errors.New("engine: Task CPU + Mem limit cannot be enabled due to unsupported Docker version")
		} else {
			// implicitly enabled -- don't register the capability, but degrade gracefully
			seelog.Warn("Task CPU + Mem Limit disabled due to unsupported Docker version. API version 1.22 or greater is required.")
			agent.cfg.TaskCPUMemLimit = config.ExplicitlyDisabled
		}
	}
	return capabilities, nil
}

func (agent *ecsAgent) appendTaskENICapabilities(capabilities []*ecs.Attribute) []*ecs.Attribute {
	if agent.cfg.TaskENIEnabled {
		// The assumption here is that all of the dependecies for supporting the
		// Task ENI in the Agent have already been validated prior to the invocation of
		// the `agent.capabilities()` call
		capabilities = append(capabilities, &ecs.Attribute{
			Name: aws.String(attributePrefix + taskENIAttributeSuffix),
		})
		taskENIVersionAttribute, err := agent.getTaskENIPluginVersionAttribute()
		if err != nil {
			return capabilities
		}
		capabilities = append(capabilities, taskENIVersionAttribute)
		// We only care about AWSVPCBlockInstanceMetdata if Task ENI is enabled
		if agent.cfg.AWSVPCBlockInstanceMetdata {
			// If the Block Instance Metadata flag is set for AWS VPC networking mode, register a capability
			// indicating the same
			capabilities = append(capabilities, &ecs.Attribute{
				Name: aws.String(attributePrefix + taskENIBlockInstanceMetadataAttributeSuffix),
			})
		}
	}
	return capabilities
}

// getTaskENIPluginVersionAttribute returns the version information of the ECS
// CNI plugins. It just executes the ENI plugin as the assumption is that these
// plugins are packaged with the ECS Agent, which means all of the other plugins
// should also emit the same version information. Also, the version information
// doesn't contribute to placement decisions and just serves as additional
// debugging information
func (agent *ecsAgent) getTaskENIPluginVersionAttribute() (*ecs.Attribute, error) {
	version, err := agent.cniClient.Version(ecscni.ECSENIPluginName)
	if err != nil {
		seelog.Warnf(
			"Unable to determine the version of the plugin '%s': %v",
			ecscni.ECSENIPluginName, err)
		return nil, err
	}

	return &ecs.Attribute{
		Name:  aws.String(attributePrefix + cniPluginVersionSuffix),
		Value: aws.String(version),
	}, nil
}

func appendNameOnlyAttribute(attributes []*ecs.Attribute, name string) []*ecs.Attribute {
	return append(attributes, &ecs.Attribute{Name: aws.String(name)})
}<|MERGE_RESOLUTION|>--- conflicted
+++ resolved
@@ -70,12 +70,9 @@
 //    ecs.capability.container-health-check
 //    ecs.capability.private-registry-authentication.secretsmanager
 //    ecs.capability.secrets.ssm.environment-variables
-<<<<<<< HEAD
 //    ecs.capability.pid-ipc-namespace-sharing
 //    ecs.capability.ecr-endpoint
-=======
 //    ecs.capability.secrets.asm.environment-variables
->>>>>>> dede0769
 
 func (agent *ecsAgent) capabilities() ([]*ecs.Attribute, error) {
 	var capabilities []*ecs.Attribute
@@ -130,13 +127,11 @@
 	// with host EC2 instance and among containers within the task
 	capabilities = appendNameOnlyAttribute(capabilities, attributePrefix+capabiltyPIDAndIPCNamespaceSharing)
 
-<<<<<<< HEAD
 	// support ecr endpoint override
 	capabilities = appendNameOnlyAttribute(capabilities, attributePrefix+capabilityECREndpoint)
-=======
+
 	// ecs agent version 1.23.0 supports ecs secrets integrating with aws secrets manager
 	capabilities = appendNameOnlyAttribute(capabilities, attributePrefix+capabilitySecretEnvASM)
->>>>>>> dede0769
 
 	return capabilities, nil
 }
