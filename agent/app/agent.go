--- conflicted
+++ resolved
@@ -135,14 +135,9 @@
 	seelog.Infof("Amazon ECS agent Version: %s, Commit: %s", version.Version, version.GitShortHash)
 	seelog.Debugf("Loaded config: %s", cfg.String())
 
-<<<<<<< HEAD
+	ec2Client := ec2.NewClientImpl(cfg.AWSRegion)
 	dockerClient, err := dockerapi.NewDockerGoClient(sdkclientfactory.NewFactory(ctx, cfg.DockerEndpoint), cfg, ctx)
-=======
-	ec2Client := ec2.NewClientImpl(cfg.AWSRegion)
-
-	dockerClient, err := dockerapi.NewDockerGoClient(
-		clientfactory.NewFactory(ctx, cfg.DockerEndpoint), cfg)
->>>>>>> a2a7d409
+
 	if err != nil {
 		// This is also non terminal in the current config
 		seelog.Criticalf("Error creating Docker client: %v", err)
