// Copyright 2014-2018 Amazon.com, Inc. or its affiliates. All Rights Reserved.
//
// Licensed under the Apache License, Version 2.0 (the "License"). You may
// not use this file except in compliance with the License. A copy of the
// License is located at
//
//	http://aws.amazon.com/apache2.0/
//
// or in the "license" file accompanying this file. This file is distributed
// on an "AS IS" BASIS, WITHOUT WARRANTIES OR CONDITIONS OF ANY KIND, either
// express or implied. See the License for the specific language governing
// permissions and limitations under the License.

package dockerapi

import (
	"bufio"
	"context"
	"encoding/json"
	"fmt"
	"io"
	"strconv"
	"strings"
	"sync"
	"time"

	apicontainer "github.com/aws/amazon-ecs-agent/agent/api/container"
	apicontainerstatus "github.com/aws/amazon-ecs-agent/agent/api/container/status"
	apierrors "github.com/aws/amazon-ecs-agent/agent/api/errors"
	"github.com/aws/amazon-ecs-agent/agent/async"
	"github.com/aws/amazon-ecs-agent/agent/config"
	"github.com/aws/amazon-ecs-agent/agent/dockerclient"
	"github.com/aws/amazon-ecs-agent/agent/dockerclient/clientfactory"
	"github.com/aws/amazon-ecs-agent/agent/dockerclient/dockerauth"
	"github.com/aws/amazon-ecs-agent/agent/dockerclient/dockeriface"
	"github.com/aws/amazon-ecs-agent/agent/dockerclient/sdkclient"
	"github.com/aws/amazon-ecs-agent/agent/dockerclient/sdkclientfactory"
	"github.com/aws/amazon-ecs-agent/agent/ecr"
	"github.com/aws/amazon-ecs-agent/agent/utils"
	"github.com/aws/amazon-ecs-agent/agent/utils/ttime"

	"github.com/cihub/seelog"
	"github.com/docker/docker/api/types"
	"github.com/docker/docker/api/types/filters"
	"github.com/docker/docker/api/types/volume"
	docker "github.com/fsouza/go-dockerclient"
)

const (
	dockerDefaultTag = "latest"
	// imageNameFormat is the name of a image may look like: repo:tag
	imageNameFormat = "%s:%s"
	// the buffer size will ensure agent doesn't miss any event from docker
	dockerEventBufferSize = 100
	// healthCheckStarting is the initial status returned from docker container health check
	healthCheckStarting = "starting"
	// healthCheckHealthy is the healthy status returned from docker container health check
	healthCheckHealthy = "healthy"
	// healthCheckUnhealthy is unhealthy status returned from docker container health check
	healthCheckUnhealthy = "unhealthy"
	// maxHealthCheckOutputLength is the maximum length of healthcheck command output that agent will save
	maxHealthCheckOutputLength = 1024
	// VolumeDriverType is one of the plugin capabilities see https://docs.docker.com/engine/reference/commandline/plugin_ls/#filtering
	VolumeDriverType = "volumedriver"
)

// Timelimits for docker operations enforced above docker
// TODO: Make these limits configurable.
const (
	pullImageTimeout = 2 * time.Hour
	// CreateContainerTimeout is the timeout for the CreateContainer API.
	CreateContainerTimeout = 4 * time.Minute
	// StopContainerTimeout is the timeout for the StopContainer API.
	StopContainerTimeout = 30 * time.Second
	// RemoveContainerTimeout is the timeout for the RemoveContainer API.
	RemoveContainerTimeout = 5 * time.Minute
	// InspectContainerTimeout is the timeout for the InspectContainer API.
	InspectContainerTimeout = 30 * time.Second
	// RemoveImageTimeout is the timeout for the RemoveImage API.
	RemoveImageTimeout = 3 * time.Minute
	// ListPluginsTimeout is the timout for ListPlugins API.
	ListPluginsTimeout = 1 * time.Minute
	// CreateVolumeTimeout is the timout for CreateVolume API.
	CreateVolumeTimeout = 5 * time.Minute
	// InspectVolumeTimeout is the timout for InspectVolume API.
	InspectVolumeTimeout = 5 * time.Minute
	// RemoveVolumeTimeout is the timout for RemoveVolume API.
	RemoveVolumeTimeout = 5 * time.Minute
	// Parameters for caching the docker auth for ECR
	tokenCacheSize = 100
	// tokenCacheTTL is the default ttl of the docker auth for ECR
	tokenCacheTTL = 12 * time.Hour

	// dockerPullBeginTimeout is the timeout from when a 'pull' is called to when
	// we expect to see output on the pull progress stream. This is to work
	// around a docker bug which sometimes results in pulls not progressing.
	dockerPullBeginTimeout = 5 * time.Minute

	// dockerPullInactivityTimeout is the amount of time that we will
	// wait when the pulling does not progress
	dockerPullInactivityTimeout = 1 * time.Minute

	// pullStatusSuppressDelay controls the time where pull status progress bar
	// output will be suppressed in debug mode
	pullStatusSuppressDelay = 2 * time.Second

	// StatsInactivityTimeout controls the amount of time we hold open a
	// connection to the Docker daemon waiting for stats data
	StatsInactivityTimeout = 5 * time.Second

	// retry settings for pulling images
	maximumPullRetries        = 10
	minimumPullRetryDelay     = 250 * time.Millisecond
	maximumPullRetryDelay     = 1 * time.Second
	pullRetryDelayMultiplier  = 1.5
	pullRetryJitterMultiplier = 0.2
)

// DockerClient interface to make testing it easier
type DockerClient interface {
	// SupportedVersions returns a slice of the supported docker versions (or at least supposedly supported).
	SupportedVersions() []dockerclient.DockerVersion

	// KnownVersions returns a slice of the Docker API versions known to the Docker daemon.
	KnownVersions() []dockerclient.DockerVersion

	// WithVersion returns a new DockerClient for which all operations will use the given remote api version.
	// A default version will be used for a client not produced via this method.
	WithVersion(dockerclient.DockerVersion) DockerClient

	// ContainerEvents returns a channel of DockerContainerChangeEvents. Events are placed into the channel and should
	// be processed by the listener.
	ContainerEvents(ctx context.Context) (<-chan DockerContainerChangeEvent, error)

	// PullImage pulls an image. authData should contain authentication data provided by the ECS backend.
	PullImage(image string, authData *apicontainer.RegistryAuthenticationData) DockerContainerMetadata

	// CreateContainer creates a container with the provided docker.Config, docker.HostConfig, and name. A timeout value
	// and a context should be provided for the request.
	CreateContainer(context.Context, *docker.Config, *docker.HostConfig, string, time.Duration) DockerContainerMetadata

	// StartContainer starts the container identified by the name provided. A timeout value and a context should be
	// provided for the request.
	StartContainer(context.Context, string, time.Duration) DockerContainerMetadata

	// StopContainer stops the container identified by the name provided. A timeout value and a context should be provided
	// for the request.
	StopContainer(context.Context, string, time.Duration) DockerContainerMetadata

	// DescribeContainer returns status information about the specified container. A context should be provided
	// for the request
	DescribeContainer(context.Context, string) (apicontainerstatus.ContainerStatus, DockerContainerMetadata)

	// RemoveContainer removes a container (typically the rootfs, logs, and associated metadata) identified by the name.
	// A timeout value and a context should be provided for the request.
	RemoveContainer(context.Context, string, time.Duration) error

	// InspectContainer returns information about the specified container. A timeout value and a context should be
	// provided for the request.
	InspectContainer(context.Context, string, time.Duration) (*docker.Container, error)

	// ListContainers returns the set of containers known to the Docker daemon. A timeout value and a context
	// should be provided for the request.
	ListContainers(context.Context, bool, time.Duration) ListContainersResponse

	// CreateVolume creates a docker volume. A timeout value should be provided for the request
	CreateVolume(context.Context, string, string, map[string]string, map[string]string, time.Duration) SDKVolumeResponse

	// InspectVolume returns a volume by its name. A timeout value should be provided for the request
	InspectVolume(context.Context, string, time.Duration) SDKVolumeResponse

	// RemoveVolume removes a volume by its name. A timeout value should be provided for the request
	RemoveVolume(context.Context, string, time.Duration) error

	// ListPluginsWithFilters returns the set of docker plugins installed on the host, filtered by options provided.
	// A timeout value should be provided for the request.
	// TODO ListPluginsWithFilters can be removed since ListPlugins takes in filters
	ListPluginsWithFilters(context.Context, bool, []string, time.Duration) ([]string, error)

	// ListPlugins returns the set of docker plugins installed on the host. A timeout value should be provided for
	// the request.
	ListPlugins(context.Context, time.Duration, filters.Args) ListPluginsResponse

	// Stats returns a channel of stat data for the specified container. A context should be provided so the request can
	// be canceled.
	Stats(string, context.Context) (<-chan *docker.Stats, error)

	// Version returns the version of the Docker daemon.
	Version(context.Context, time.Duration) (string, error)

	// APIVersion returns the api version of the client
	APIVersion() (dockerclient.DockerVersion, error)

	// InspectImage returns information about the specified image.
	InspectImage(string) (*types.ImageInspect, error)

	// RemoveImage removes the metadata associated with an image and may remove the underlying layer data. A timeout
	// value and a context should be provided for the request.
	RemoveImage(context.Context, string, time.Duration) error
	// LoadImage loads an image from an input stream. A timeout value and a context should be provided for the request.
	LoadImage(context.Context, io.Reader, time.Duration) error
}

// DockerGoClient wraps the underlying go-dockerclient and docker/docker library.
// It exists primarily for the following four purposes:
// 1) Provide an abstraction over inputs and outputs,
//    a) Inputs: Trims them down to what we actually need (largely unchanged tbh)
//    b) Outputs: Unifies error handling and the common 'start->inspect'
//       pattern by having a consistent error output. This error output
//       contains error data with a given Name that aims to be presentable as a
//       'reason' in state changes. It also filters out the information about a
//       container that is of interest, such as network bindings, while
//       ignoring the rest.
// 2) Timeouts: It adds timeouts everywhere, mostly as a reaction to
//    pull-related issues in the Docker daemon.
// 3) Versioning: It abstracts over multiple client versions to allow juggling
//    appropriately there.
// 4) Allows for both the go-dockerclient client and Docker SDK client to live
//    side-by-side until migration to the Docker SDK is complete.
// Implements DockerClient
// TODO Remove clientfactory field once all API calls are migrated to sdkclientFactory
type dockerGoClient struct {
	clientFactory    clientfactory.Factory
	sdkClientFactory sdkclientfactory.Factory
	version          dockerclient.DockerVersion
	ecrClientFactory ecr.ECRFactory
	auth             dockerauth.DockerAuthProvider
	ecrTokenCache    async.Cache
	config           *config.Config
	context          context.Context

	_time     ttime.Time
	_timeOnce sync.Once

	daemonVersionUnsafe string
	lock                sync.Mutex
}

func (dg *dockerGoClient) WithVersion(version dockerclient.DockerVersion) DockerClient {
	return &dockerGoClient{
		clientFactory:    dg.clientFactory,
		sdkClientFactory: dg.sdkClientFactory,
		version:          version,
		auth:             dg.auth,
		config:           dg.config,
		context:          dg.context,
	}
}

// scratchCreateLock guards against multiple 'scratch' image creations at once
var scratchCreateLock sync.Mutex

// NewDockerGoClient creates a new DockerGoClient
// TODO Remove clientfactory parameter once migration to Docker SDK is complete.
func NewDockerGoClient(clientFactory clientfactory.Factory, sdkclientFactory sdkclientfactory.Factory,
	cfg *config.Config, ctx context.Context) (DockerClient, error) {
	// Ensure both clients can connect to the Docker daemon.
	client, err := clientFactory.GetDefaultClient()

	if err != nil {
		seelog.Errorf("DockerGoClient: go-dockerclient unable to connect to Docker daemon. "+
			"Ensure Docker is running: %v", err)
		return nil, err
	}
	sdkclient, err := sdkclientFactory.GetDefaultClient()

	if err != nil {
		seelog.Errorf("DockerGoClient: Docker SDK client unable to connect to Docker daemon. "+
			"Ensure Docker is running: %v", err)
		return nil, err
	}

	// Even if we have a DockerClient, the daemon might not be running. Ping from both clients
	// to ensure it's up.
	err = client.Ping()
	if err != nil {
		seelog.Errorf("DockerGoClient: go-dockerclient unable to ping Docker daemon. "+
			"Ensure Docker is running: %v", err)
		return nil, err
	}
	_, err = sdkclient.Ping(ctx)
	if err != nil {
		seelog.Errorf("DockerGoClient: Docker SDK client unable to ping Docker daemon. "+
			"Ensure Docker is running: %v", err)
		return nil, err
	}

	var dockerAuthData json.RawMessage
	if cfg.EngineAuthData != nil {
		dockerAuthData = cfg.EngineAuthData.Contents()
	}
	return &dockerGoClient{
		clientFactory:    clientFactory,
		sdkClientFactory: sdkclientFactory,
		auth:             dockerauth.NewDockerAuthProvider(cfg.EngineAuthType, dockerAuthData),
		ecrClientFactory: ecr.NewECRFactory(cfg.AcceptInsecureCert),
		ecrTokenCache:    async.NewLRUCache(tokenCacheSize, tokenCacheTTL),
		config:           cfg,
		context:          ctx,
	}, nil
}

// Returns the Docker SDK Client
func (dg *dockerGoClient) sdkDockerClient() (sdkclient.Client, error) {
	if dg.version == "" {
		return dg.sdkClientFactory.GetDefaultClient()
	}
	return dg.sdkClientFactory.GetClient(dg.version)
}

// Returns the go-dockerclient Client
// TODO Remove method once migration is complete.
func (dg *dockerGoClient) dockerClient() (dockeriface.Client, error) {
	if dg.version == "" {
		return dg.clientFactory.GetDefaultClient()
	}
	return dg.clientFactory.GetClient(dg.version)
}

func (dg *dockerGoClient) time() ttime.Time {
	dg._timeOnce.Do(func() {
		if dg._time == nil {
			dg._time = &ttime.DefaultTime{}
		}
	})
	return dg._time
}

func (dg *dockerGoClient) PullImage(image string, authData *apicontainer.RegistryAuthenticationData) DockerContainerMetadata {
	// TODO Switch to just using context.WithDeadline and get rid of this funky code
	timeout := dg.time().After(pullImageTimeout)
	ctx, cancel := context.WithCancel(context.TODO())
	defer cancel()

	response := make(chan DockerContainerMetadata, 1)
	go func() {
		imagePullBackoff := utils.NewSimpleBackoff(minimumPullRetryDelay,
			maximumPullRetryDelay, pullRetryJitterMultiplier, pullRetryDelayMultiplier)
		err := utils.RetryNWithBackoffCtx(ctx, imagePullBackoff, maximumPullRetries,
			func() error {
				err := dg.pullImage(image, authData)
				if err != nil {
					seelog.Warnf("DockerGoClient: failed to pull image %s: %s", image, err.Error())
				}
				return err
			})
		response <- DockerContainerMetadata{Error: wrapPullErrorAsNamedError(err)}
	}()
	select {
	case resp := <-response:
		return resp
	case <-timeout:
		cancel()
		return DockerContainerMetadata{Error: &DockerTimeoutError{pullImageTimeout, "pulled"}}
	}
}

func wrapPullErrorAsNamedError(err error) apierrors.NamedError {
	var retErr apierrors.NamedError
	if err != nil {
		engErr, ok := err.(apierrors.NamedError)
		if !ok {
			engErr = CannotPullContainerError{err}
		}
		retErr = engErr
	}
	return retErr
}

func (dg *dockerGoClient) pullImage(image string, authData *apicontainer.RegistryAuthenticationData) apierrors.NamedError {
	seelog.Debugf("DockerGoClient: pulling image: %s", image)
	client, err := dg.dockerClient()
	if err != nil {
		return CannotGetDockerClientError{version: dg.version, err: err}
	}

	sdkAuthConfig, err := dg.getAuthdata(image, authData)
	authConfig := docker.AuthConfiguration{
		Username:      sdkAuthConfig.Username,
		Password:      sdkAuthConfig.Password,
		Email:         sdkAuthConfig.Email,
		ServerAddress: sdkAuthConfig.ServerAddress,
	}
	if err != nil {
		return wrapPullErrorAsNamedError(err)
	}

	pullDebugOut, pullWriter := io.Pipe()
	defer pullWriter.Close()

	repository := getRepository(image)

	opts := docker.PullImageOptions{
		Repository:        repository,
		OutputStream:      pullWriter,
		InactivityTimeout: dockerPullInactivityTimeout,
	}
	timeout := dg.time().After(dockerPullBeginTimeout)
	// pullBegan is a channel indicating that we have seen at least one line of data on the 'OutputStream' above.
	// It is here to guard against a bug wherin docker never writes anything to that channel and hangs in pulling forever.
	pullBegan := make(chan bool, 1)

	go dg.filterPullDebugOutput(pullDebugOut, pullBegan, image)

	pullFinished := make(chan error, 1)
	// TODO Migrate Pull Image once Inactivity Timeout is sorted out
	go func() {
		pullFinished <- client.PullImage(opts, authConfig)
		seelog.Debugf("DockerGoClient: pulling image complete: %s", image)
	}()

	select {
	case <-pullBegan:
		break
	case pullErr := <-pullFinished:
		if pullErr != nil {
			return CannotPullContainerError{pullErr}
		}
		return nil
	case <-timeout:
		return &DockerTimeoutError{dockerPullBeginTimeout, "pullBegin"}
	}
	seelog.Debugf("DockerGoClient: pull began for image: %s", image)
	defer seelog.Debugf("DockerGoClient: pull completed for image: %s", image)

	err = <-pullFinished
	if err != nil {
		return CannotPullContainerError{err}
	}
	return nil
}

func (dg *dockerGoClient) filterPullDebugOutput(pullDebugOut *io.PipeReader, pullBegan chan<- bool, image string) {
	// pullBeganOnce ensures we only indicate it began once (since our channel will only be read 0 or 1 times)
	pullBeganOnce := sync.Once{}

	reader := bufio.NewReader(pullDebugOut)
	var line string
	var pullErr error
	var statusDisplayed time.Time
	for {
		line, pullErr = reader.ReadString('\n')
		if pullErr != nil {
			break
		}
		pullBeganOnce.Do(func() {
			pullBegan <- true
		})

		now := time.Now()
		if !strings.Contains(line, "[=") || now.After(statusDisplayed.Add(pullStatusSuppressDelay)) {
			// skip most of the progress bar lines, but retain enough for debugging
			seelog.Debugf("DockerGoClient: pulling image %s, status %s", image, line)
			statusDisplayed = now
		}

		if strings.Contains(line, "already being pulled by another client. Waiting.") {
			// This can mean the daemon is 'hung' in pulling status for this image, but we can't be sure.
			seelog.Errorf("DockerGoClient: image 'pull' status marked as already being pulled for image %s, status %s",
				image, line)
		}
	}
	if pullErr != nil && pullErr != io.EOF {
		seelog.Warnf("DockerGoClient: error reading pull image status for image %s: %v", image, pullErr)
	}
}

func getRepository(image string) string {
	repository, tag := parseRepositoryTag(image)
	if tag == "" {
		repository = repository + ":" + dockerDefaultTag
	} else {
		repository = image
	}
	return repository
}

<<<<<<< HEAD
// ImportLocalEmptyVolumeImage imports a locally-generated empty-volume image for supported platforms.
func (dg *dockerGoClient) ImportLocalEmptyVolumeImage() DockerContainerMetadata {
	timeout := dg.time().After(pullImageTimeout)

	response := make(chan DockerContainerMetadata, 1)
	go func() {
		err := dg.createScratchImageIfNotExists(dg.context)
		var wrapped apierrors.NamedError
		if err != nil {
			wrapped = CreateEmptyVolumeError{err}
		}
		response <- DockerContainerMetadata{Error: wrapped}
	}()
	select {
	case resp := <-response:
		return resp
	case <-timeout:
		return DockerContainerMetadata{Error: &DockerTimeoutError{pullImageTimeout, "pulled"}}
	}
}

func (dg *dockerGoClient) createScratchImageIfNotExists(ctx context.Context) error {
	client, err := dg.sdkDockerClient()
	if err != nil {
		return err
	}

	scratchCreateLock.Lock()
	defer scratchCreateLock.Unlock()

	_, _, err = client.ImageInspectWithRaw(ctx, emptyvolume.Image+":"+emptyvolume.Tag)
	if err == nil {
		seelog.Debug("DockerGoClient: empty volume image is already present, skipping import")
		// Already exists; assume that it's okay to use it
		return nil
	}

	reader, writer := io.Pipe()

	emptytarball := tar.NewWriter(writer)
	go func() {
		emptytarball.Close()
		writer.Close()
	}()

	importSrc := types.ImageImportSource{
		Source:     reader,
		SourceName: "-",
	}
	importOpts := types.ImageImportOptions{
		Tag: emptyvolume.Tag,
	}
	seelog.Debug("DockerGoClient: importing empty volume image")
	// Create it from an empty tarball
	_, err = client.ImageImport(ctx, importSrc, emptyvolume.Image+":"+emptyvolume.Tag, importOpts)
	return err
}

func (dg *dockerGoClient) InspectImage(image string) (*types.ImageInspect, error) {
	client, err := dg.sdkDockerClient()
=======
func (dg *dockerGoClient) InspectImage(image string) (*docker.Image, error) {
	client, err := dg.dockerClient()
>>>>>>> f0284bad
	if err != nil {
		return nil, err
	}
	imageData, _, err := client.ImageInspectWithRaw(dg.context, image)
	return &imageData, err
}

func (dg *dockerGoClient) getAuthdata(image string, authData *apicontainer.RegistryAuthenticationData) (types.AuthConfig, error) {

	if authData == nil {
		return dg.auth.GetAuthconfig(image, nil)
	}

	switch authData.Type {
	case apicontainer.AuthTypeECR:
		provider := dockerauth.NewECRAuthProvider(dg.ecrClientFactory, dg.ecrTokenCache)
		authConfig, err := provider.GetAuthconfig(image, authData)
		if err != nil {
			return authConfig, CannotPullECRContainerError{err}
		}
		return authConfig, nil

	case apicontainer.AuthTypeASM:
		return authData.ASMAuthData.GetDockerAuthConfig(), nil

	default:
		return dg.auth.GetAuthconfig(image, nil)
	}
}

func (dg *dockerGoClient) CreateContainer(ctx context.Context,
	config *docker.Config,
	hostConfig *docker.HostConfig,
	name string,
	timeout time.Duration) DockerContainerMetadata {
	ctx, cancel := context.WithTimeout(ctx, timeout)
	defer cancel()

	// Buffered channel so in the case of timeout it takes one write, never gets
	// read, and can still be GC'd
	response := make(chan DockerContainerMetadata, 1)
	go func() { response <- dg.createContainer(ctx, config, hostConfig, name) }()

	// Wait until we get a response or for the 'done' context channel
	select {
	case resp := <-response:
		return resp
	case <-ctx.Done():
		// Context has either expired or canceled. If it has timed out,
		// send back the DockerTimeoutError
		err := ctx.Err()
		if err == context.DeadlineExceeded {
			return DockerContainerMetadata{Error: &DockerTimeoutError{timeout, "created"}}
		}
		// Context was canceled even though there was no timeout. Send
		// back an error.
		return DockerContainerMetadata{Error: &CannotCreateContainerError{err}}
	}
}

func (dg *dockerGoClient) createContainer(ctx context.Context,
	config *docker.Config,
	hostConfig *docker.HostConfig,
	name string) DockerContainerMetadata {
	client, err := dg.dockerClient()
	if err != nil {
		return DockerContainerMetadata{Error: CannotGetDockerClientError{version: dg.version, err: err}}
	}

	containerOptions := docker.CreateContainerOptions{
		Config:     config,
		HostConfig: hostConfig,
		Name:       name,
		Context:    ctx,
	}
	dockerContainer, err := client.CreateContainer(containerOptions)
	if err != nil {
		return DockerContainerMetadata{Error: CannotCreateContainerError{err}}
	}

	return MetadataFromContainer(dockerContainer)
}

func (dg *dockerGoClient) StartContainer(ctx context.Context, id string, timeout time.Duration) DockerContainerMetadata {
	ctx, cancel := context.WithTimeout(ctx, timeout)
	defer cancel()

	// Buffered channel so in the case of timeout it takes one write, never gets
	// read, and can still be GC'd
	response := make(chan DockerContainerMetadata, 1)
	go func() { response <- dg.startContainer(ctx, id) }()
	select {
	case resp := <-response:
		return resp
	case <-ctx.Done():
		// Context has either expired or canceled. If it has timed out,
		// send back the DockerTimeoutError
		err := ctx.Err()
		if err == context.DeadlineExceeded {
			return DockerContainerMetadata{Error: &DockerTimeoutError{timeout, "started"}}
		}
		return DockerContainerMetadata{Error: CannotStartContainerError{err}}
	}
}

func (dg *dockerGoClient) startContainer(ctx context.Context, id string) DockerContainerMetadata {
	client, err := dg.sdkDockerClient()
	if err != nil {
		return DockerContainerMetadata{Error: CannotGetDockerClientError{version: dg.version, err: err}}
	}

	err = client.ContainerStart(ctx, id, types.ContainerStartOptions{})
	metadata := dg.containerMetadata(ctx, id)
	if err != nil {
		metadata.Error = CannotStartContainerError{err}
	}

	return metadata
}

// DockerStateToState converts the container status from docker to status recognized by the agent
// Ref: https://github.com/fsouza/go-dockerclient/blob/fd53184a1439b6d7b82ca54c1cd9adac9a5278f2/container.go#L133
func DockerStateToState(state docker.State) apicontainerstatus.ContainerStatus {
	if state.Running {
		return apicontainerstatus.ContainerRunning
	}

	if state.Dead {
		return apicontainerstatus.ContainerStopped
	}

	if state.StartedAt.IsZero() && state.Error == "" {
		return apicontainerstatus.ContainerCreated
	}

	return apicontainerstatus.ContainerStopped
}

func (dg *dockerGoClient) DescribeContainer(ctx context.Context, dockerID string) (apicontainerstatus.ContainerStatus, DockerContainerMetadata) {
	dockerContainer, err := dg.InspectContainer(ctx, dockerID, InspectContainerTimeout)
	if err != nil {
		return apicontainerstatus.ContainerStatusNone, DockerContainerMetadata{Error: CannotDescribeContainerError{err}}
	}
	return DockerStateToState(dockerContainer.State), MetadataFromContainer(dockerContainer)
}

func (dg *dockerGoClient) InspectContainer(ctx context.Context, dockerID string, timeout time.Duration) (*docker.Container, error) {
	type inspectResponse struct {
		container *docker.Container
		err       error
	}
	ctx, cancel := context.WithTimeout(ctx, timeout)
	defer cancel()

	// Buffered channel so in the case of timeout it takes one write, never gets
	// read, and can still be GC'd
	response := make(chan inspectResponse, 1)
	go func() {
		container, err := dg.inspectContainer(ctx, dockerID)
		response <- inspectResponse{container, err}
	}()

	// Wait until we get a response or for the 'done' context channel
	select {
	case resp := <-response:
		return resp.container, resp.err
	case <-ctx.Done():
		err := ctx.Err()
		if err == context.DeadlineExceeded {
			return nil, &DockerTimeoutError{timeout, "inspecting"}
		}

		return nil, &CannotInspectContainerError{err}
	}
}

func (dg *dockerGoClient) inspectContainer(ctx context.Context, dockerID string) (*docker.Container, error) {
	client, err := dg.dockerClient()
	if err != nil {
		return nil, err
	}
	return client.InspectContainerWithContext(dockerID, ctx)
}

func (dg *dockerGoClient) StopContainer(ctx context.Context, dockerID string, timeout time.Duration) DockerContainerMetadata {
	ctx, cancel := context.WithTimeout(ctx, timeout)
	defer cancel()

	// Buffered channel so in the case of timeout it takes one write, never gets
	// read, and can still be GC'd
	response := make(chan DockerContainerMetadata, 1)
	go func() { response <- dg.stopContainer(ctx, dockerID) }()
	select {
	case resp := <-response:
		return resp
	case <-ctx.Done():
		// Context has either expired or canceled. If it has timed out,
		// send back the DockerTimeoutError
		err := ctx.Err()
		if err == context.DeadlineExceeded {
			return DockerContainerMetadata{Error: &DockerTimeoutError{timeout, "stopped"}}
		}
		return DockerContainerMetadata{Error: CannotStopContainerError{err}}
	}
}

func (dg *dockerGoClient) stopContainer(ctx context.Context, dockerID string) DockerContainerMetadata {
	client, err := dg.sdkDockerClient()
	if err != nil {
		return DockerContainerMetadata{Error: CannotGetDockerClientError{version: dg.version, err: err}}
	}

	err = client.ContainerStop(ctx, dockerID, &dg.config.DockerStopTimeout)
	metadata := dg.containerMetadata(ctx, dockerID)
	if err != nil {
		seelog.Infof("DockerGoClient: error stopping container %s: %v", dockerID, err)
		if metadata.Error == nil {
			metadata.Error = CannotStopContainerError{err}
		}
	}
	return metadata
}

func (dg *dockerGoClient) RemoveContainer(ctx context.Context, dockerID string, timeout time.Duration) error {
	ctx, cancel := context.WithTimeout(ctx, timeout)
	defer cancel()

	// Buffered channel so in the case of timeout it takes one write, never gets
	// read, and can still be GC'd
	response := make(chan error, 1)
	go func() { response <- dg.removeContainer(ctx, dockerID) }()
	// Wait until we get a response or for the 'done' context channel
	select {
	case resp := <-response:
		return resp
	case <-ctx.Done():
		err := ctx.Err()
		// Context has either expired or canceled. If it has timed out,
		// send back the DockerTimeoutError
		if err == context.DeadlineExceeded {
			return &DockerTimeoutError{dockerclient.RemoveContainerTimeout, "removing"}
		}
		return &CannotRemoveContainerError{err}
	}
}

func (dg *dockerGoClient) removeContainer(ctx context.Context, dockerID string) error {
	client, err := dg.sdkDockerClient()
	if err != nil {
		return err
	}
	return client.ContainerRemove(ctx, dockerID,
		types.ContainerRemoveOptions{
			RemoveVolumes: true,
			RemoveLinks:   false,
			Force:         false,
		})
}

func (dg *dockerGoClient) containerMetadata(ctx context.Context, id string) DockerContainerMetadata {
	ctx, cancel := context.WithTimeout(ctx, dockerclient.InspectContainerTimeout)
	defer cancel()
	dockerContainer, err := dg.InspectContainer(ctx, id, dockerclient.InspectContainerTimeout)
	if err != nil {
		return DockerContainerMetadata{DockerID: id, Error: CannotInspectContainerError{err}}
	}
	return MetadataFromContainer(dockerContainer)
}

// MetadataFromContainer translates dockerContainer into DockerContainerMetadata
func MetadataFromContainer(dockerContainer *docker.Container) DockerContainerMetadata {
	var bindings []apicontainer.PortBinding
	var err apierrors.NamedError
	if dockerContainer.NetworkSettings != nil {
		// Convert port bindings into the format our container expects
		bindings, err = apicontainer.PortBindingFromDockerPortBinding(dockerContainer.NetworkSettings.Ports)
		if err != nil {
			seelog.Criticalf("DockerGoClient: Docker had network bindings we couldn't understand: %v", err)
			return DockerContainerMetadata{Error: apierrors.NamedError(err)}
		}
	}
	metadata := DockerContainerMetadata{
		DockerID:     dockerContainer.ID,
		PortBindings: bindings,
		Volumes:      dockerContainer.Volumes,
		CreatedAt:    dockerContainer.Created,
		StartedAt:    dockerContainer.State.StartedAt,
		FinishedAt:   dockerContainer.State.FinishedAt,
	}
	if dockerContainer.Config != nil {
		metadata.Labels = dockerContainer.Config.Labels
	}

	metadata = getMetadataVolumes(metadata, dockerContainer)

	if !dockerContainer.State.Running && !dockerContainer.State.FinishedAt.IsZero() {
		// Only record an exitcode if it has exited
		metadata.ExitCode = &dockerContainer.State.ExitCode
	}
	if dockerContainer.State.Error != "" {
		metadata.Error = NewDockerStateError(dockerContainer.State.Error)
	}
	if dockerContainer.State.OOMKilled {
		metadata.Error = OutOfMemoryError{}
	}
	if dockerContainer.State.Health.Status == "" || dockerContainer.State.Health.Status == healthCheckStarting {
		return metadata
	}

	// Record the health check information if exists
	metadata.Health = getMetadataHealthCheck(dockerContainer)
	return metadata
}

func getMetadataVolumes(metadata DockerContainerMetadata, dockerContainer *docker.Container) DockerContainerMetadata {
	// Workaround for https://github.com/docker/docker/issues/27601
	// See https://github.com/docker/docker/blob/v1.12.2/daemon/inspect_unix.go#L38-L43
	// for how Docker handles API compatibility on Linux
	if len(metadata.Volumes) == 0 {
		metadata.Volumes = make(map[string]string)
		for _, m := range dockerContainer.Mounts {
			metadata.Volumes[m.Destination] = m.Source
		}
	}
	return metadata
}

func getMetadataHealthCheck(dockerContainer *docker.Container) apicontainer.HealthStatus {
	health := apicontainer.HealthStatus{}
	logLength := len(dockerContainer.State.Health.Log)
	if logLength != 0 {
		// Only save the last log from the health check
		output := dockerContainer.State.Health.Log[logLength-1].Output
		size := len(output)
		if size > maxHealthCheckOutputLength {
			size = maxHealthCheckOutputLength
		}
		health.Output = output[:size]
	}

	switch dockerContainer.State.Health.Status {
	case healthCheckHealthy:
		health.Status = apicontainerstatus.ContainerHealthy
	case healthCheckUnhealthy:
		health.Status = apicontainerstatus.ContainerUnhealthy
		if logLength == 0 {
			seelog.Warn("DockerGoClient: no container healthcheck data returned by Docker")
			break
		}
		health.ExitCode = dockerContainer.State.Health.Log[logLength-1].ExitCode
	default:
		seelog.Debugf("DockerGoClient: unknown healthcheck status event from docker: %s", dockerContainer.State.Health.Status)
	}
	return health
}

// Listen to the docker event stream for container changes and pass them up
func (dg *dockerGoClient) ContainerEvents(ctx context.Context) (<-chan DockerContainerChangeEvent, error) {
	client, err := dg.dockerClient()
	if err != nil {
		return nil, err
	}
	dockerEvents := make(chan *docker.APIEvents, dockerEventBufferSize)
	events := make(chan *docker.APIEvents)
	buffer := NewInfiniteBuffer()

	err = client.AddEventListener(dockerEvents)
	if err != nil {
		seelog.Errorf("DockerGoClient: unable to add a docker event listener: %v", err)
		return nil, err
	}
	go func() {
		<-ctx.Done()
		client.RemoveEventListener(dockerEvents)
	}()

	// Cache the event from go docker client
	go buffer.StartListening(dockerEvents)
	// Read the buffered events and send to task engine
	go buffer.Consume(events)

	changedContainers := make(chan DockerContainerChangeEvent)
	go dg.handleContainerEvents(ctx, events, changedContainers)
	return changedContainers, nil
}

func (dg *dockerGoClient) handleContainerEvents(ctx context.Context,
	events <-chan *docker.APIEvents,
	changedContainers chan<- DockerContainerChangeEvent) {
	for event := range events {
		containerID := event.ID
		seelog.Debugf("DockerGoClient: got event from docker daemon: %v", event)

		var status apicontainerstatus.ContainerStatus
		eventType := apicontainer.ContainerStatusEvent
		switch event.Status {
		case "create":
			status = apicontainerstatus.ContainerCreated
			changedContainers <- DockerContainerChangeEvent{
				Status: status,
				Type:   eventType,
				DockerContainerMetadata: DockerContainerMetadata{
					DockerID: containerID,
				},
			}
			continue
		case "start":
			status = apicontainerstatus.ContainerRunning
		case "stop":
			fallthrough
		case "die":
			status = apicontainerstatus.ContainerStopped
		case "oom":
			containerInfo := event.ID
			// events only contain the container's name in newer Docker API
			// versions (starting with 1.22)
			if containerName, ok := event.Actor.Attributes["name"]; ok {
				containerInfo += fmt.Sprintf(" (name: %q)", containerName)
			}

			seelog.Infof("DockerGoClient: process within container %s died due to OOM", containerInfo)
			// "oom" can either means any process got OOM'd, but doesn't always
			// mean the container dies (non-init processes). If the container also
			// dies, you see a "die" status as well; we'll update suitably there
			continue
		case "health_status: healthy":
			fallthrough
		case "health_status: unhealthy":
			eventType = apicontainer.ContainerHealthEvent
		default:
			// Because docker emits new events even when you use an old event api
			// version, it's not that big a deal
			seelog.Debugf("DockerGoClient: unknown status event from docker: %v", event)
		}

		metadata := dg.containerMetadata(ctx, containerID)

		changedContainers <- DockerContainerChangeEvent{
			Status: status,
			Type:   eventType,
			DockerContainerMetadata: metadata,
		}
	}
}

// ListContainers returns a slice of container IDs.
func (dg *dockerGoClient) ListContainers(ctx context.Context, all bool, timeout time.Duration) ListContainersResponse {
	ctx, cancel := context.WithTimeout(ctx, timeout)
	defer cancel()

	// Buffered channel so in the case of timeout it takes one write, never gets
	// read, and can still be GC'd
	response := make(chan ListContainersResponse, 1)
	go func() { response <- dg.listContainers(ctx, all) }()
	select {
	case resp := <-response:
		return resp
	case <-ctx.Done():
		// Context has either expired or canceled. If it has timed out,
		// send back the DockerTimeoutError
		err := ctx.Err()
		if err == context.DeadlineExceeded {
			return ListContainersResponse{Error: &DockerTimeoutError{timeout, "listing"}}
		}
		return ListContainersResponse{Error: &CannotListContainersError{err}}
	}
}

func (dg *dockerGoClient) listContainers(ctx context.Context, all bool) ListContainersResponse {
	client, err := dg.sdkDockerClient()
	if err != nil {
		return ListContainersResponse{Error: err}
	}

	containers, err := client.ContainerList(ctx, types.ContainerListOptions{
		All: all,
	})
	if err != nil {
		return ListContainersResponse{Error: err}
	}

	// We get an empty slice if there are no containers to be listed.
	// Extract container IDs from this list.
	containerIDs := make([]string, len(containers))
	for i, container := range containers {
		containerIDs[i] = container.ID
	}

	return ListContainersResponse{DockerIDs: containerIDs, Error: nil}
}

func (dg *dockerGoClient) SupportedVersions() []dockerclient.DockerVersion {
	return dg.sdkClientFactory.FindSupportedAPIVersions()
}

func (dg *dockerGoClient) KnownVersions() []dockerclient.DockerVersion {
	return dg.sdkClientFactory.FindKnownAPIVersions()
}

func (dg *dockerGoClient) Version(ctx context.Context, timeout time.Duration) (string, error) {
	version := dg.getDaemonVersion()
	if version != "" {
		return version, nil
	}

	derivedCtx, cancel := context.WithTimeout(ctx, timeout)
	defer cancel()

	client, err := dg.sdkDockerClient()
	if err != nil {
		return "", err
	}
	info, err := client.ServerVersion(derivedCtx)
	if err != nil {
		return "", err
	}

	version = info.Version
	dg.setDaemonVersion(version)
	return version, nil
}

func (dg *dockerGoClient) getDaemonVersion() string {
	dg.lock.Lock()
	defer dg.lock.Unlock()

	return dg.daemonVersionUnsafe
}

func (dg *dockerGoClient) setDaemonVersion(version string) {
	dg.lock.Lock()
	defer dg.lock.Unlock()

	dg.daemonVersionUnsafe = version
}

func (dg *dockerGoClient) CreateVolume(ctx context.Context, name string,
	driver string,
	driverOptions map[string]string,
	labels map[string]string,
	timeout time.Duration) SDKVolumeResponse {
	ctx, cancel := context.WithTimeout(ctx, timeout)
	defer cancel()

	// Buffered channel so in the case of timeout it takes one write, never gets
	// read, and can still be GC'd
	response := make(chan SDKVolumeResponse, 1)
	go func() { response <- dg.createVolume(ctx, name, driver, driverOptions, labels) }()

	// Wait until we get a response or for the 'done' context channel
	select {
	case resp := <-response:
		return resp
	case <-ctx.Done():
		// Context has either expired or canceled. If it has timed out,
		// send back the DockerTimeoutError
		err := ctx.Err()
		if err == context.DeadlineExceeded {
			return SDKVolumeResponse{DockerVolume: nil, Error: &DockerTimeoutError{timeout, "creating volume"}}
		}
		// Context was canceled even though there was no timeout. Send
		// back an error.
		return SDKVolumeResponse{DockerVolume: nil, Error: &CannotCreateVolumeError{err}}
	}
}

func (dg *dockerGoClient) createVolume(ctx context.Context,
	name string,
	driver string,
	driverOptions map[string]string,
	labels map[string]string) SDKVolumeResponse {
	client, err := dg.sdkDockerClient()
	if err != nil {
		return SDKVolumeResponse{DockerVolume: nil, Error: &CannotGetDockerClientError{version: dg.version, err: err}}
	}

	volumeOptions := volume.VolumesCreateBody{
		Driver:     driver,
		DriverOpts: driverOptions,
		Labels:     labels,
		Name:       name,
	}
	dockerVolume, err := client.VolumeCreate(ctx, volumeOptions)
	if err != nil {
		return SDKVolumeResponse{DockerVolume: nil, Error: &CannotCreateVolumeError{err}}
	}

	return SDKVolumeResponse{DockerVolume: &dockerVolume, Error: nil}
}

func (dg *dockerGoClient) InspectVolume(ctx context.Context, name string, timeout time.Duration) SDKVolumeResponse {
	ctx, cancel := context.WithTimeout(ctx, timeout)
	defer cancel()

	// Buffered channel so in the case of timeout it takes one write, never gets
	// read, and can still be GC'd
	response := make(chan SDKVolumeResponse, 1)
	go func() { response <- dg.inspectVolume(ctx, name) }()

	// Wait until we get a response or for the 'done' context channel
	select {
	case resp := <-response:
		return resp
	case <-ctx.Done():
		// Context has either expired or canceled. If it has timed out,
		// send back the DockerTimeoutError
		err := ctx.Err()
		if err == context.DeadlineExceeded {
			return SDKVolumeResponse{DockerVolume: nil, Error: &DockerTimeoutError{timeout, "inspecting volume"}}
		}
		// Context was canceled even though there was no timeout. Send
		// back an error.
		return SDKVolumeResponse{DockerVolume: nil, Error: &CannotInspectVolumeError{err}}
	}
}

func (dg *dockerGoClient) inspectVolume(ctx context.Context, name string) SDKVolumeResponse {
	client, err := dg.sdkDockerClient()
	if err != nil {
		return SDKVolumeResponse{
			DockerVolume: nil,
			Error:        &CannotGetDockerClientError{version: dg.version, err: err}}
	}

	dockerVolume, err := client.VolumeInspect(ctx, name)
	if err != nil {
		return SDKVolumeResponse{DockerVolume: nil, Error: &CannotInspectVolumeError{err}}
	}

	return SDKVolumeResponse{DockerVolume: &dockerVolume, Error: nil}
}

func (dg *dockerGoClient) RemoveVolume(ctx context.Context, name string, timeout time.Duration) error {
	ctx, cancel := context.WithTimeout(ctx, timeout)
	defer cancel()

	// Buffered channel so in the case of timeout it takes one write, never gets
	// read, and can still be GC'd
	response := make(chan error, 1)
	go func() { response <- dg.removeVolume(ctx, name) }()

	// Wait until we get a response or for the 'done' context channel
	select {
	case resp := <-response:
		return resp
	case <-ctx.Done():
		// Context has either expired or canceled. If it has timed out,
		// send back the DockerTimeoutError
		err := ctx.Err()
		if err == context.DeadlineExceeded {
			return &DockerTimeoutError{timeout, "removing volume"}
		}
		// Context was canceled even though there was no timeout. Send
		// back an error.
		return &CannotRemoveVolumeError{err}
	}
}

func (dg *dockerGoClient) removeVolume(ctx context.Context, name string) error {
	client, err := dg.sdkDockerClient()
	if err != nil {
		return &CannotGetDockerClientError{version: dg.version, err: err}
	}

	ok := client.VolumeRemove(ctx, name, false)
	if ok != nil {
		return &CannotRemoveVolumeError{err}
	}

	return nil
}

// ListPluginsWithFilters takes in filter arguments and returns the string of filtered Plugin names
func (dg *dockerGoClient) ListPluginsWithFilters(ctx context.Context, enabled bool, capabilities []string, timeout time.Duration) ([]string, error) {
	// Create filter list
	filterList := filters.NewArgs(filters.Arg("enabled", strconv.FormatBool(enabled)))
	for _, capability := range capabilities {
		filterList.Add("capability", capability)
	}

	var filteredPluginNames []string
	response := dg.ListPlugins(ctx, timeout, filterList)

	if response.Error != nil {
		return nil, response.Error
	}
	// Create a list of the filtered plugin names
	for _, plugin := range response.Plugins {
		filteredPluginNames = append(filteredPluginNames, plugin.Name)
	}
	return filteredPluginNames, nil
}

func (dg *dockerGoClient) ListPlugins(ctx context.Context, timeout time.Duration, filters filters.Args) ListPluginsResponse {
	ctx, cancel := context.WithTimeout(ctx, timeout)
	defer cancel()

	// Buffered channel so in the case of timeout it takes one write, never gets
	// read, and can still be GC'd
	response := make(chan ListPluginsResponse, 1)
	go func() { response <- dg.listPlugins(ctx, filters) }()

	// Wait until we get a response or for the 'done' context channel
	select {
	case resp := <-response:
		return resp
	case <-ctx.Done():
		// Context has either expired or canceled. If it has timed out,
		// send back the DockerTimeoutError
		err := ctx.Err()
		if err == context.DeadlineExceeded {
			return ListPluginsResponse{Plugins: nil, Error: &DockerTimeoutError{timeout, "listing plugins"}}
		}
		// Context was canceled even though there was no timeout. Send
		// back an error.
		return ListPluginsResponse{Plugins: nil, Error: &CannotListPluginsError{err}}
	}
}

func (dg *dockerGoClient) listPlugins(ctx context.Context, filters filters.Args) ListPluginsResponse {
	client, err := dg.sdkDockerClient()
	if err != nil {
		return ListPluginsResponse{Plugins: nil, Error: &CannotGetDockerClientError{version: dg.version, err: err}}
	}

	plugins, err := client.PluginList(ctx, filters)
	if err != nil {
		return ListPluginsResponse{Plugins: nil, Error: &CannotListPluginsError{err}}
	}

	return ListPluginsResponse{Plugins: plugins, Error: nil}
}

// APIVersion returns the client api version
func (dg *dockerGoClient) APIVersion() (dockerclient.DockerVersion, error) {
	client, err := dg.sdkDockerClient()
	if err != nil {
		return "", err
	}
	return dg.sdkClientFactory.FindClientAPIVersion(client), nil
}

// Stats returns a channel of *docker.Stats entries for the container.
func (dg *dockerGoClient) Stats(id string, ctx context.Context) (<-chan *docker.Stats, error) {
	client, err := dg.dockerClient()
	if err != nil {
		return nil, err
	}

	stats := make(chan *docker.Stats)
	options := docker.StatsOptions{
		ID:                id,
		Stats:             stats,
		Stream:            true,
		Context:           ctx,
		InactivityTimeout: StatsInactivityTimeout,
	}

	go func() {
		statsErr := client.Stats(options)
		if statsErr != nil {
			seelog.Infof("DockerGoClient: Unable to retrieve stats for container %s: %v",
				id, statsErr)
		}
	}()

	return stats, nil
}

// RemoveImage invokes github.com/fsouza/go-dockerclient.Client's
// RemoveImage API with a timeout
func (dg *dockerGoClient) RemoveImage(ctx context.Context, imageName string, timeout time.Duration) error {
	ctx, cancel := context.WithTimeout(ctx, timeout)
	defer cancel()

	response := make(chan error, 1)
	go func() { response <- dg.removeImage(ctx, imageName) }()
	select {
	case resp := <-response:
		return resp
	case <-ctx.Done():
		return &DockerTimeoutError{timeout, "removing image"}
	}
}

func (dg *dockerGoClient) removeImage(ctx context.Context, imageName string) error {
	client, err := dg.sdkDockerClient()
	if err != nil {
		return err
	}
	_, err = client.ImageRemove(ctx, imageName, types.ImageRemoveOptions{})
	return err
}

// LoadImage invokes loads an image from an input stream, with a specified timeout
func (dg *dockerGoClient) LoadImage(ctx context.Context, inputStream io.Reader, timeout time.Duration) error {
	ctx, cancel := context.WithTimeout(ctx, timeout)
	defer cancel()

	response := make(chan error, 1)
	go func() {
		response <- dg.loadImage(ctx, inputStream)
	}()
	select {
	case resp := <-response:
		return resp
	case <-ctx.Done():
		return &DockerTimeoutError{timeout, "loading image"}
	}
}

func (dg *dockerGoClient) loadImage(ctx context.Context, reader io.Reader) error {
	client, err := dg.sdkDockerClient()
	if err != nil {
		return err
	}
	_, err = client.ImageLoad(ctx, reader, false)
	return err
}<|MERGE_RESOLUTION|>--- conflicted
+++ resolved
@@ -475,71 +475,8 @@
 	return repository
 }
 
-<<<<<<< HEAD
-// ImportLocalEmptyVolumeImage imports a locally-generated empty-volume image for supported platforms.
-func (dg *dockerGoClient) ImportLocalEmptyVolumeImage() DockerContainerMetadata {
-	timeout := dg.time().After(pullImageTimeout)
-
-	response := make(chan DockerContainerMetadata, 1)
-	go func() {
-		err := dg.createScratchImageIfNotExists(dg.context)
-		var wrapped apierrors.NamedError
-		if err != nil {
-			wrapped = CreateEmptyVolumeError{err}
-		}
-		response <- DockerContainerMetadata{Error: wrapped}
-	}()
-	select {
-	case resp := <-response:
-		return resp
-	case <-timeout:
-		return DockerContainerMetadata{Error: &DockerTimeoutError{pullImageTimeout, "pulled"}}
-	}
-}
-
-func (dg *dockerGoClient) createScratchImageIfNotExists(ctx context.Context) error {
-	client, err := dg.sdkDockerClient()
-	if err != nil {
-		return err
-	}
-
-	scratchCreateLock.Lock()
-	defer scratchCreateLock.Unlock()
-
-	_, _, err = client.ImageInspectWithRaw(ctx, emptyvolume.Image+":"+emptyvolume.Tag)
-	if err == nil {
-		seelog.Debug("DockerGoClient: empty volume image is already present, skipping import")
-		// Already exists; assume that it's okay to use it
-		return nil
-	}
-
-	reader, writer := io.Pipe()
-
-	emptytarball := tar.NewWriter(writer)
-	go func() {
-		emptytarball.Close()
-		writer.Close()
-	}()
-
-	importSrc := types.ImageImportSource{
-		Source:     reader,
-		SourceName: "-",
-	}
-	importOpts := types.ImageImportOptions{
-		Tag: emptyvolume.Tag,
-	}
-	seelog.Debug("DockerGoClient: importing empty volume image")
-	// Create it from an empty tarball
-	_, err = client.ImageImport(ctx, importSrc, emptyvolume.Image+":"+emptyvolume.Tag, importOpts)
-	return err
-}
-
 func (dg *dockerGoClient) InspectImage(image string) (*types.ImageInspect, error) {
 	client, err := dg.sdkDockerClient()
-=======
-func (dg *dockerGoClient) InspectImage(image string) (*docker.Image, error) {
-	client, err := dg.dockerClient()
->>>>>>> f0284bad
 	if err != nil {
 		return nil, err
 	}
