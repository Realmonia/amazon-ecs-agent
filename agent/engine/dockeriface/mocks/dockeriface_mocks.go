// Copyright 2015-2018 Amazon.com, Inc. or its affiliates. All Rights Reserved.
//
// Licensed under the Apache License, Version 2.0 (the "License"). You may
// not use this file except in compliance with the License. A copy of the
// License is located at
//
//     http://aws.amazon.com/apache2.0/
//
// or in the "license" file accompanying this file. This file is distributed
// on an "AS IS" BASIS, WITHOUT WARRANTIES OR CONDITIONS OF ANY KIND, either
// express or implied. See the License for the specific language governing
// permissions and limitations under the License.

// Code generated by MockGen. DO NOT EDIT.
// Source: github.com/aws/amazon-ecs-agent/agent/engine/dockeriface (interfaces: Client)

// Package mock_dockeriface is a generated GoMock package.
package mock_dockeriface

import (
	context "context"
	reflect "reflect"

	go_dockerclient "github.com/fsouza/go-dockerclient"
	gomock "github.com/golang/mock/gomock"
)

// MockClient is a mock of Client interface
type MockClient struct {
	ctrl     *gomock.Controller
	recorder *MockClientMockRecorder
}

// MockClientMockRecorder is the mock recorder for MockClient
type MockClientMockRecorder struct {
	mock *MockClient
}

// NewMockClient creates a new mock instance
func NewMockClient(ctrl *gomock.Controller) *MockClient {
	mock := &MockClient{ctrl: ctrl}
	mock.recorder = &MockClientMockRecorder{mock}
	return mock
}

// EXPECT returns an object that allows the caller to indicate expected use
func (m *MockClient) EXPECT() *MockClientMockRecorder {
	return m.recorder
}

// AddEventListener mocks base method
func (m *MockClient) AddEventListener(arg0 chan<- *go_dockerclient.APIEvents) error {
	ret := m.ctrl.Call(m, "AddEventListener", arg0)
	ret0, _ := ret[0].(error)
	return ret0
}

// AddEventListener indicates an expected call of AddEventListener
func (mr *MockClientMockRecorder) AddEventListener(arg0 interface{}) *gomock.Call {
	return mr.mock.ctrl.RecordCallWithMethodType(mr.mock, "AddEventListener", reflect.TypeOf((*MockClient)(nil).AddEventListener), arg0)
}

// CreateContainer mocks base method
func (m *MockClient) CreateContainer(arg0 go_dockerclient.CreateContainerOptions) (*go_dockerclient.Container, error) {
	ret := m.ctrl.Call(m, "CreateContainer", arg0)
	ret0, _ := ret[0].(*go_dockerclient.Container)
	ret1, _ := ret[1].(error)
	return ret0, ret1
}

// CreateContainer indicates an expected call of CreateContainer
func (mr *MockClientMockRecorder) CreateContainer(arg0 interface{}) *gomock.Call {
	return mr.mock.ctrl.RecordCallWithMethodType(mr.mock, "CreateContainer", reflect.TypeOf((*MockClient)(nil).CreateContainer), arg0)
}

// ImportImage mocks base method
func (m *MockClient) ImportImage(arg0 go_dockerclient.ImportImageOptions) error {
	ret := m.ctrl.Call(m, "ImportImage", arg0)
	ret0, _ := ret[0].(error)
	return ret0
}

// ImportImage indicates an expected call of ImportImage
func (mr *MockClientMockRecorder) ImportImage(arg0 interface{}) *gomock.Call {
	return mr.mock.ctrl.RecordCallWithMethodType(mr.mock, "ImportImage", reflect.TypeOf((*MockClient)(nil).ImportImage), arg0)
}

// InspectContainer mocks base method
func (m *MockClient) InspectContainer(arg0 string) (*go_dockerclient.Container, error) {
	ret := m.ctrl.Call(m, "InspectContainer", arg0)
	ret0, _ := ret[0].(*go_dockerclient.Container)
	ret1, _ := ret[1].(error)
	return ret0, ret1
}

// InspectContainer indicates an expected call of InspectContainer
func (mr *MockClientMockRecorder) InspectContainer(arg0 interface{}) *gomock.Call {
	return mr.mock.ctrl.RecordCallWithMethodType(mr.mock, "InspectContainer", reflect.TypeOf((*MockClient)(nil).InspectContainer), arg0)
}

// InspectContainerWithContext mocks base method
func (m *MockClient) InspectContainerWithContext(arg0 string, arg1 context.Context) (*go_dockerclient.Container, error) {
	ret := m.ctrl.Call(m, "InspectContainerWithContext", arg0, arg1)
	ret0, _ := ret[0].(*go_dockerclient.Container)
	ret1, _ := ret[1].(error)
	return ret0, ret1
}

// InspectContainerWithContext indicates an expected call of InspectContainerWithContext
func (mr *MockClientMockRecorder) InspectContainerWithContext(arg0, arg1 interface{}) *gomock.Call {
	return mr.mock.ctrl.RecordCallWithMethodType(mr.mock, "InspectContainerWithContext", reflect.TypeOf((*MockClient)(nil).InspectContainerWithContext), arg0, arg1)
}

// InspectImage mocks base method
func (m *MockClient) InspectImage(arg0 string) (*go_dockerclient.Image, error) {
	ret := m.ctrl.Call(m, "InspectImage", arg0)
	ret0, _ := ret[0].(*go_dockerclient.Image)
	ret1, _ := ret[1].(error)
	return ret0, ret1
}

// InspectImage indicates an expected call of InspectImage
func (mr *MockClientMockRecorder) InspectImage(arg0 interface{}) *gomock.Call {
	return mr.mock.ctrl.RecordCallWithMethodType(mr.mock, "InspectImage", reflect.TypeOf((*MockClient)(nil).InspectImage), arg0)
}

// ListContainers mocks base method
func (m *MockClient) ListContainers(arg0 go_dockerclient.ListContainersOptions) ([]go_dockerclient.APIContainers, error) {
	ret := m.ctrl.Call(m, "ListContainers", arg0)
	ret0, _ := ret[0].([]go_dockerclient.APIContainers)
	ret1, _ := ret[1].(error)
	return ret0, ret1
}

// ListContainers indicates an expected call of ListContainers
func (mr *MockClientMockRecorder) ListContainers(arg0 interface{}) *gomock.Call {
	return mr.mock.ctrl.RecordCallWithMethodType(mr.mock, "ListContainers", reflect.TypeOf((*MockClient)(nil).ListContainers), arg0)
}

// LoadImage mocks base method
func (m *MockClient) LoadImage(arg0 go_dockerclient.LoadImageOptions) error {
	ret := m.ctrl.Call(m, "LoadImage", arg0)
	ret0, _ := ret[0].(error)
	return ret0
}

// LoadImage indicates an expected call of LoadImage
func (mr *MockClientMockRecorder) LoadImage(arg0 interface{}) *gomock.Call {
	return mr.mock.ctrl.RecordCallWithMethodType(mr.mock, "LoadImage", reflect.TypeOf((*MockClient)(nil).LoadImage), arg0)
}

// Ping mocks base method
func (m *MockClient) Ping() error {
	ret := m.ctrl.Call(m, "Ping")
	ret0, _ := ret[0].(error)
	return ret0
}

// Ping indicates an expected call of Ping
func (mr *MockClientMockRecorder) Ping() *gomock.Call {
	return mr.mock.ctrl.RecordCallWithMethodType(mr.mock, "Ping", reflect.TypeOf((*MockClient)(nil).Ping))
}

// PullImage mocks base method
func (m *MockClient) PullImage(arg0 go_dockerclient.PullImageOptions, arg1 go_dockerclient.AuthConfiguration) error {
	ret := m.ctrl.Call(m, "PullImage", arg0, arg1)
	ret0, _ := ret[0].(error)
	return ret0
}

// PullImage indicates an expected call of PullImage
func (mr *MockClientMockRecorder) PullImage(arg0, arg1 interface{}) *gomock.Call {
	return mr.mock.ctrl.RecordCallWithMethodType(mr.mock, "PullImage", reflect.TypeOf((*MockClient)(nil).PullImage), arg0, arg1)
}

// RemoveContainer mocks base method
func (m *MockClient) RemoveContainer(arg0 go_dockerclient.RemoveContainerOptions) error {
	ret := m.ctrl.Call(m, "RemoveContainer", arg0)
	ret0, _ := ret[0].(error)
	return ret0
}

// RemoveContainer indicates an expected call of RemoveContainer
func (mr *MockClientMockRecorder) RemoveContainer(arg0 interface{}) *gomock.Call {
	return mr.mock.ctrl.RecordCallWithMethodType(mr.mock, "RemoveContainer", reflect.TypeOf((*MockClient)(nil).RemoveContainer), arg0)
}

// RemoveEventListener mocks base method
func (m *MockClient) RemoveEventListener(arg0 chan *go_dockerclient.APIEvents) error {
	ret := m.ctrl.Call(m, "RemoveEventListener", arg0)
	ret0, _ := ret[0].(error)
	return ret0
}

// RemoveEventListener indicates an expected call of RemoveEventListener
func (mr *MockClientMockRecorder) RemoveEventListener(arg0 interface{}) *gomock.Call {
	return mr.mock.ctrl.RecordCallWithMethodType(mr.mock, "RemoveEventListener", reflect.TypeOf((*MockClient)(nil).RemoveEventListener), arg0)
}

// RemoveImage mocks base method
func (m *MockClient) RemoveImage(arg0 string) error {
	ret := m.ctrl.Call(m, "RemoveImage", arg0)
	ret0, _ := ret[0].(error)
	return ret0
}

// RemoveImage indicates an expected call of RemoveImage
func (mr *MockClientMockRecorder) RemoveImage(arg0 interface{}) *gomock.Call {
	return mr.mock.ctrl.RecordCallWithMethodType(mr.mock, "RemoveImage", reflect.TypeOf((*MockClient)(nil).RemoveImage), arg0)
}

// StartContainer mocks base method
func (m *MockClient) StartContainer(arg0 string, arg1 *go_dockerclient.HostConfig) error {
	ret := m.ctrl.Call(m, "StartContainer", arg0, arg1)
	ret0, _ := ret[0].(error)
	return ret0
}

// StartContainer indicates an expected call of StartContainer
func (mr *MockClientMockRecorder) StartContainer(arg0, arg1 interface{}) *gomock.Call {
	return mr.mock.ctrl.RecordCallWithMethodType(mr.mock, "StartContainer", reflect.TypeOf((*MockClient)(nil).StartContainer), arg0, arg1)
}

// StartContainerWithContext mocks base method
func (m *MockClient) StartContainerWithContext(arg0 string, arg1 *go_dockerclient.HostConfig, arg2 context.Context) error {
	ret := m.ctrl.Call(m, "StartContainerWithContext", arg0, arg1, arg2)
	ret0, _ := ret[0].(error)
	return ret0
}

// StartContainerWithContext indicates an expected call of StartContainerWithContext
func (mr *MockClientMockRecorder) StartContainerWithContext(arg0, arg1, arg2 interface{}) *gomock.Call {
	return mr.mock.ctrl.RecordCallWithMethodType(mr.mock, "StartContainerWithContext", reflect.TypeOf((*MockClient)(nil).StartContainerWithContext), arg0, arg1, arg2)
}

<<<<<<< HEAD
func (_m *MockClient) CreateVolume(_param0 go_dockerclient.CreateVolumeOptions) (*go_dockerclient.Volume, error) {
	ret := _m.ctrl.Call(_m, "CreateVolume", _param0)
	ret0, _ := ret[0].(*go_dockerclient.Volume)
	ret1, _ := ret[1].(error)
	return ret0, ret1
}

func (_mr *_MockClientRecorder) CreateVolume(arg0 interface{}) *gomock.Call {
	return _mr.mock.ctrl.RecordCall(_mr.mock, "CreateVolume", arg0)
}

func (_m *MockClient) InspectVolume(_param0 string) (*go_dockerclient.Volume, error) {
	ret := _m.ctrl.Call(_m, "InspectVolume", _param0)
	ret0, _ := ret[0].(*go_dockerclient.Volume)
	ret1, _ := ret[1].(error)
	return ret0, ret1
}

func (_mr *_MockClientRecorder) InspectVolume(arg0 interface{}) *gomock.Call {
	return _mr.mock.ctrl.RecordCall(_mr.mock, "InspectVolume", arg0)
}

func (_m *MockClient) RemoveVolume(_param0 string) error {
	ret := _m.ctrl.Call(_m, "RemoveVolume", _param0)
	ret0, _ := ret[0].(error)
	return ret0
}

func (_mr *_MockClientRecorder) RemoveVolume(arg0 interface{}) *gomock.Call {
	return _mr.mock.ctrl.RecordCall(_mr.mock, "RemoveVolume", arg0)
}

func (_m *MockClient) ListPlugins(_param0 context.Context) ([]go_dockerclient.PluginDetail, error) {
	ret := _m.ctrl.Call(_m, "ListPlugins", _param0)
	ret0, _ := ret[0].([]go_dockerclient.PluginDetail)
	ret1, _ := ret[1].(error)
	return ret0, ret1
}

func (_mr *_MockClientRecorder) ListPlugins(arg0 interface{}) *gomock.Call {
	return _mr.mock.ctrl.RecordCall(_mr.mock, "ListPlugins", arg0)
}

func (_m *MockClient) Stats(_param0 go_dockerclient.StatsOptions) error {
	ret := _m.ctrl.Call(_m, "Stats", _param0)
=======
// Stats mocks base method
func (m *MockClient) Stats(arg0 go_dockerclient.StatsOptions) error {
	ret := m.ctrl.Call(m, "Stats", arg0)
>>>>>>> eb9560b8
	ret0, _ := ret[0].(error)
	return ret0
}

// Stats indicates an expected call of Stats
func (mr *MockClientMockRecorder) Stats(arg0 interface{}) *gomock.Call {
	return mr.mock.ctrl.RecordCallWithMethodType(mr.mock, "Stats", reflect.TypeOf((*MockClient)(nil).Stats), arg0)
}

// StopContainer mocks base method
func (m *MockClient) StopContainer(arg0 string, arg1 uint) error {
	ret := m.ctrl.Call(m, "StopContainer", arg0, arg1)
	ret0, _ := ret[0].(error)
	return ret0
}

// StopContainer indicates an expected call of StopContainer
func (mr *MockClientMockRecorder) StopContainer(arg0, arg1 interface{}) *gomock.Call {
	return mr.mock.ctrl.RecordCallWithMethodType(mr.mock, "StopContainer", reflect.TypeOf((*MockClient)(nil).StopContainer), arg0, arg1)
}

// StopContainerWithContext mocks base method
func (m *MockClient) StopContainerWithContext(arg0 string, arg1 uint, arg2 context.Context) error {
	ret := m.ctrl.Call(m, "StopContainerWithContext", arg0, arg1, arg2)
	ret0, _ := ret[0].(error)
	return ret0
}

// StopContainerWithContext indicates an expected call of StopContainerWithContext
func (mr *MockClientMockRecorder) StopContainerWithContext(arg0, arg1, arg2 interface{}) *gomock.Call {
	return mr.mock.ctrl.RecordCallWithMethodType(mr.mock, "StopContainerWithContext", reflect.TypeOf((*MockClient)(nil).StopContainerWithContext), arg0, arg1, arg2)
}

// Version mocks base method
func (m *MockClient) Version() (*go_dockerclient.Env, error) {
	ret := m.ctrl.Call(m, "Version")
	ret0, _ := ret[0].(*go_dockerclient.Env)
	ret1, _ := ret[1].(error)
	return ret0, ret1
}

// Version indicates an expected call of Version
func (mr *MockClientMockRecorder) Version() *gomock.Call {
	return mr.mock.ctrl.RecordCallWithMethodType(mr.mock, "Version", reflect.TypeOf((*MockClient)(nil).Version))
}<|MERGE_RESOLUTION|>--- conflicted
+++ resolved
@@ -73,6 +73,19 @@
 	return mr.mock.ctrl.RecordCallWithMethodType(mr.mock, "CreateContainer", reflect.TypeOf((*MockClient)(nil).CreateContainer), arg0)
 }
 
+// CreateVolume mocks base method
+func (m *MockClient) CreateVolume(arg0 go_dockerclient.CreateVolumeOptions) (*go_dockerclient.Volume, error) {
+	ret := m.ctrl.Call(m, "CreateVolume", arg0)
+	ret0, _ := ret[0].(*go_dockerclient.Volume)
+	ret1, _ := ret[1].(error)
+	return ret0, ret1
+}
+
+// CreateVolume indicates an expected call of CreateVolume
+func (mr *MockClientMockRecorder) CreateVolume(arg0 interface{}) *gomock.Call {
+	return mr.mock.ctrl.RecordCallWithMethodType(mr.mock, "CreateVolume", reflect.TypeOf((*MockClient)(nil).CreateVolume), arg0)
+}
+
 // ImportImage mocks base method
 func (m *MockClient) ImportImage(arg0 go_dockerclient.ImportImageOptions) error {
 	ret := m.ctrl.Call(m, "ImportImage", arg0)
@@ -124,6 +137,19 @@
 	return mr.mock.ctrl.RecordCallWithMethodType(mr.mock, "InspectImage", reflect.TypeOf((*MockClient)(nil).InspectImage), arg0)
 }
 
+// InspectVolume mocks base method
+func (m *MockClient) InspectVolume(arg0 string) (*go_dockerclient.Volume, error) {
+	ret := m.ctrl.Call(m, "InspectVolume", arg0)
+	ret0, _ := ret[0].(*go_dockerclient.Volume)
+	ret1, _ := ret[1].(error)
+	return ret0, ret1
+}
+
+// InspectVolume indicates an expected call of InspectVolume
+func (mr *MockClientMockRecorder) InspectVolume(arg0 interface{}) *gomock.Call {
+	return mr.mock.ctrl.RecordCallWithMethodType(mr.mock, "InspectVolume", reflect.TypeOf((*MockClient)(nil).InspectVolume), arg0)
+}
+
 // ListContainers mocks base method
 func (m *MockClient) ListContainers(arg0 go_dockerclient.ListContainersOptions) ([]go_dockerclient.APIContainers, error) {
 	ret := m.ctrl.Call(m, "ListContainers", arg0)
@@ -137,6 +163,19 @@
 	return mr.mock.ctrl.RecordCallWithMethodType(mr.mock, "ListContainers", reflect.TypeOf((*MockClient)(nil).ListContainers), arg0)
 }
 
+// ListPlugins mocks base method
+func (m *MockClient) ListPlugins(arg0 context.Context) ([]go_dockerclient.PluginDetail, error) {
+	ret := m.ctrl.Call(m, "ListPlugins", arg0)
+	ret0, _ := ret[0].([]go_dockerclient.PluginDetail)
+	ret1, _ := ret[1].(error)
+	return ret0, ret1
+}
+
+// ListPlugins indicates an expected call of ListPlugins
+func (mr *MockClientMockRecorder) ListPlugins(arg0 interface{}) *gomock.Call {
+	return mr.mock.ctrl.RecordCallWithMethodType(mr.mock, "ListPlugins", reflect.TypeOf((*MockClient)(nil).ListPlugins), arg0)
+}
+
 // LoadImage mocks base method
 func (m *MockClient) LoadImage(arg0 go_dockerclient.LoadImageOptions) error {
 	ret := m.ctrl.Call(m, "LoadImage", arg0)
@@ -209,6 +248,18 @@
 	return mr.mock.ctrl.RecordCallWithMethodType(mr.mock, "RemoveImage", reflect.TypeOf((*MockClient)(nil).RemoveImage), arg0)
 }
 
+// RemoveVolume mocks base method
+func (m *MockClient) RemoveVolume(arg0 string) error {
+	ret := m.ctrl.Call(m, "RemoveVolume", arg0)
+	ret0, _ := ret[0].(error)
+	return ret0
+}
+
+// RemoveVolume indicates an expected call of RemoveVolume
+func (mr *MockClientMockRecorder) RemoveVolume(arg0 interface{}) *gomock.Call {
+	return mr.mock.ctrl.RecordCallWithMethodType(mr.mock, "RemoveVolume", reflect.TypeOf((*MockClient)(nil).RemoveVolume), arg0)
+}
+
 // StartContainer mocks base method
 func (m *MockClient) StartContainer(arg0 string, arg1 *go_dockerclient.HostConfig) error {
 	ret := m.ctrl.Call(m, "StartContainer", arg0, arg1)
@@ -233,57 +284,9 @@
 	return mr.mock.ctrl.RecordCallWithMethodType(mr.mock, "StartContainerWithContext", reflect.TypeOf((*MockClient)(nil).StartContainerWithContext), arg0, arg1, arg2)
 }
 
-<<<<<<< HEAD
-func (_m *MockClient) CreateVolume(_param0 go_dockerclient.CreateVolumeOptions) (*go_dockerclient.Volume, error) {
-	ret := _m.ctrl.Call(_m, "CreateVolume", _param0)
-	ret0, _ := ret[0].(*go_dockerclient.Volume)
-	ret1, _ := ret[1].(error)
-	return ret0, ret1
-}
-
-func (_mr *_MockClientRecorder) CreateVolume(arg0 interface{}) *gomock.Call {
-	return _mr.mock.ctrl.RecordCall(_mr.mock, "CreateVolume", arg0)
-}
-
-func (_m *MockClient) InspectVolume(_param0 string) (*go_dockerclient.Volume, error) {
-	ret := _m.ctrl.Call(_m, "InspectVolume", _param0)
-	ret0, _ := ret[0].(*go_dockerclient.Volume)
-	ret1, _ := ret[1].(error)
-	return ret0, ret1
-}
-
-func (_mr *_MockClientRecorder) InspectVolume(arg0 interface{}) *gomock.Call {
-	return _mr.mock.ctrl.RecordCall(_mr.mock, "InspectVolume", arg0)
-}
-
-func (_m *MockClient) RemoveVolume(_param0 string) error {
-	ret := _m.ctrl.Call(_m, "RemoveVolume", _param0)
-	ret0, _ := ret[0].(error)
-	return ret0
-}
-
-func (_mr *_MockClientRecorder) RemoveVolume(arg0 interface{}) *gomock.Call {
-	return _mr.mock.ctrl.RecordCall(_mr.mock, "RemoveVolume", arg0)
-}
-
-func (_m *MockClient) ListPlugins(_param0 context.Context) ([]go_dockerclient.PluginDetail, error) {
-	ret := _m.ctrl.Call(_m, "ListPlugins", _param0)
-	ret0, _ := ret[0].([]go_dockerclient.PluginDetail)
-	ret1, _ := ret[1].(error)
-	return ret0, ret1
-}
-
-func (_mr *_MockClientRecorder) ListPlugins(arg0 interface{}) *gomock.Call {
-	return _mr.mock.ctrl.RecordCall(_mr.mock, "ListPlugins", arg0)
-}
-
-func (_m *MockClient) Stats(_param0 go_dockerclient.StatsOptions) error {
-	ret := _m.ctrl.Call(_m, "Stats", _param0)
-=======
 // Stats mocks base method
 func (m *MockClient) Stats(arg0 go_dockerclient.StatsOptions) error {
 	ret := m.ctrl.Call(m, "Stats", arg0)
->>>>>>> eb9560b8
 	ret0, _ := ret[0].(error)
 	return ret0
 }
