--- conflicted
+++ resolved
@@ -285,17 +285,13 @@
 	// for a non pause container
 	config, err := testTask.DockerHostConfig(customContainer, dockerMap(testTask), defaultDockerClientAPIVersion)
 	assert.Nil(t, err)
-<<<<<<< HEAD
-	assert.Equal(t, "container:"+dockerIDPrefix+PauseContainerName, string(config.NetworkMode))
+	assert.Equal(t, "container:"+dockerIDPrefix+NetworkPauseContainerName, string(config.NetworkMode))
 
 	// Verify that the network mode is not set to "none"  for the
 	// empty volume container
 	config, err = testTask.DockerHostConfig(testTask.Containers[1], dockerMap(testTask), defaultDockerClientAPIVersion)
 	assert.Nil(t, err)
 	assert.Equal(t, networkModeNone, string(config.NetworkMode))
-=======
-	assert.Equal(t, "container:"+dockerIDPrefix+NetworkPauseContainerName, config.NetworkMode)
->>>>>>> a2a7d409
 
 	// Verify that the network mode is set to "none" for the pause container
 	config, err = testTask.DockerHostConfig(pauseContainer, dockerMap(testTask), defaultDockerClientAPIVersion)
@@ -863,21 +859,21 @@
 				//configure HostConfig for each container
 				dockHostCfg, err := task.DockerHostConfig(container, docMaps, defaultDockerClientAPIVersion)
 				assert.Nil(t, err)
-				assert.Equal(t, task.IPCMode, dockHostCfg.IpcMode)
-				assert.Equal(t, task.PIDMode, dockHostCfg.PidMode)
+				assert.Equal(t, task.IPCMode, string(dockHostCfg.IpcMode))
+				assert.Equal(t, task.PIDMode, string(dockHostCfg.PidMode))
 				switch aTest.IPCMode {
 				case "host":
-					assert.Equal(t, "host", dockHostCfg.IpcMode)
+					assert.True(t, dockHostCfg.IpcMode.IsHost())
 				case "none":
-					assert.Equal(t, "none", dockHostCfg.IpcMode)
+					assert.True(t, dockHostCfg.IpcMode.IsNone())
 				case "":
-					assert.Equal(t, "", dockHostCfg.IpcMode)
+					assert.True(t, dockHostCfg.IpcMode.IsEmpty())
 				}
 				switch aTest.PIDMode {
 				case "host":
-					assert.Equal(t, "host", dockHostCfg.PidMode)
+					assert.True(t, dockHostCfg.PidMode.IsHost())
 				case "":
-					assert.Equal(t, "", dockHostCfg.PidMode)
+					assert.Equal(t, "", string(dockHostCfg.PidMode))
 				}
 			}
 		} else {
@@ -898,25 +894,27 @@
 				if namespacePause == container {
 					// Expected behavior for IPCMode="task" is "shareable"
 					if aTest.IPCMode == "task" {
-						assert.Equal(t, "shareable", dockHostCfg.IpcMode)
+						assert.True(t, dockHostCfg.IpcMode.IsShareable())
 					} else {
-						assert.Equal(t, "", dockHostCfg.IpcMode)
+						assert.True(t, dockHostCfg.IpcMode.IsEmpty())
 					}
 					// Expected behavior for any PIDMode is ""
-					assert.Equal(t, "", dockHostCfg.PidMode)
+					assert.Equal(t, "", string(dockHostCfg.PidMode))
 				} else {
 					switch aTest.IPCMode {
 					case "task":
-						assert.Equal(t, "container:"+dockerName, dockHostCfg.IpcMode)
+						assert.True(t, dockHostCfg.IpcMode.IsContainer())
+						assert.Equal(t, dockerName, dockHostCfg.IpcMode.Container())
 					case "host":
-						assert.Equal(t, "host", dockHostCfg.IpcMode)
+						assert.True(t, dockHostCfg.IpcMode.IsHost())
 					}
 
 					switch aTest.PIDMode {
 					case "task":
-						assert.Equal(t, "container:"+dockerName, dockHostCfg.PidMode)
+						assert.True(t, dockHostCfg.PidMode.IsContainer())
+						assert.Equal(t, dockerName, dockHostCfg.PidMode.Container())
 					case "host":
-						assert.Equal(t, "host", dockHostCfg.PidMode)
+						assert.True(t, dockHostCfg.PidMode.IsHost())
 					}
 				}
 			}
@@ -931,11 +929,11 @@
 			IPCMode: aTest.IPCMode,
 			Containers: []*apicontainer.Container{
 				{
-					Name:                      "c1",
+					Name: "c1",
 					TransitionDependenciesMap: make(map[apicontainerstatus.ContainerStatus]apicontainer.TransitionDependencySet),
 				},
 				{
-					Name:                      "c2",
+					Name: "c2",
 					TransitionDependenciesMap: make(map[apicontainerstatus.ContainerStatus]apicontainer.TransitionDependencySet),
 				},
 			},
@@ -1704,19 +1702,19 @@
 			essential:             true,
 			status:                apicontainerstatus.ContainerStopped,
 			executionStoppedAtSet: true,
-			msg:                   "essential container stopped should have executionStoppedAt set",
+			msg: "essential container stopped should have executionStoppedAt set",
 		},
 		{
 			essential:             false,
 			status:                apicontainerstatus.ContainerStopped,
 			executionStoppedAtSet: false,
-			msg:                   "non essential container stopped should not cause executionStoppedAt set",
+			msg: "non essential container stopped should not cause executionStoppedAt set",
 		},
 		{
 			essential:             true,
 			status:                apicontainerstatus.ContainerRunning,
 			executionStoppedAtSet: false,
-			msg:                   "essential non-stop status change should not cause executionStoppedAt set",
+			msg: "essential non-stop status change should not cause executionStoppedAt set",
 		},
 	}
 
