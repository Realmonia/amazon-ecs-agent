# Amazon ECS Container Agent

![Amazon ECS logo](doc/ecs.png "Amazon ECS")

[![Build Status](https://travis-ci.org/aws/amazon-ecs-agent.svg?branch=master)](https://travis-ci.org/aws/amazon-ecs-agent)
[![Build status](https://ci.appveyor.com/api/projects/status/upkhbwf2oc0srglt?svg=true)](https://ci.appveyor.com/project/AmazonECS/amazon-ecs-agent)


The Amazon ECS Container Agent is a component of Amazon Elastic Container Service
([Amazon ECS](http://aws.amazon.com/ecs/)) and is responsible for managing containers on behalf of Amazon ECS.

## Usage

The best source of information on running this software is the
[Amazon ECS documentation](http://docs.aws.amazon.com/AmazonECS/latest/developerguide/ECS_agent.html).

Please note that from Agent version 1.20.0, Minimum required Docker version is 1.9.0, corresponding to Docker API version 1.21. For more information, please visit [Amazon ECS Container Agent Versions](https://docs.aws.amazon.com/AmazonECS/latest/developerguide/container_agent_versions.html).

### On the Amazon Linux AMI

On the [Amazon Linux AMI](https://aws.amazon.com/amazon-linux-ami/), we provide an installable RPM which can be used via
`sudo yum install ecs-init && sudo start ecs`. This is the recommended way to run it in this environment.

### On Other Linux AMIs

The Amazon ECS Container Agent may also be run in a Docker container on an EC2 instance with a recent Docker version
installed. A Docker image is available in our
[Docker Hub Repository](https://registry.hub.docker.com/u/amazon/amazon-ecs-agent/).

```bash
$ # Set up directories the agent uses
$ mkdir -p /var/log/ecs /etc/ecs /var/lib/ecs/data
$ touch /etc/ecs/ecs.config
$ # Set up necessary rules to enable IAM roles for tasks
$ sysctl -w net.ipv4.conf.all.route_localnet=1
$ iptables -t nat -A PREROUTING -p tcp -d 169.254.170.2 --dport 80 -j DNAT --to-destination 127.0.0.1:51679
$ iptables -t nat -A OUTPUT -d 169.254.170.2 -p tcp -m tcp --dport 80 -j REDIRECT --to-ports 51679
$ # Run the agent
$ docker run --name ecs-agent \
    --detach=true \
    --restart=on-failure:10 \
    --volume=/var/run/docker.sock:/var/run/docker.sock \
    --volume=/var/log/ecs:/log \
    --volume=/var/lib/ecs/data:/data \
    --net=host \
    --env-file=/etc/ecs/ecs.config \
    --env=ECS_LOGFILE=/log/ecs-agent.log \
    --env=ECS_DATADIR=/data/ \
    --env=ECS_ENABLE_TASK_IAM_ROLE=true \
    --env=ECS_ENABLE_TASK_IAM_ROLE_NETWORK_HOST=true \
    amazon/amazon-ecs-agent:latest
```

See also the Advanced Usage section below.

### On the ECS Optimized Windows AMI

ECS Optimized Windows AMI ships with a pre-installed PowerShell module called ECSTools to install, configure, and run the ECS Agent as a Windows service.
To install the service, you can run the following PowerShell commands on an EC2 instance. To launch into another cluster instead of windows, replace the 'windows' in the script below with the name of your cluster.

```powershell
PS C:\> Import-Module ECSTools
PS C:\> # The -EnableTaskIAMRole option is required to enable IAM roles for tasks.
PS C:\> Initialize-ECSAgent -Cluster 'windows' -EnableTaskIAMRole
```

#### Downloading Different Version of ECS Agent

To download different version of ECS Agent, you can do the following:

```powershell
PS C:\> # use agentVersion = "latest" for the latest available agent version
PS C:\> $agentVersion = "v1.20.4"
PS C:\> Initialize-ECSAgent -Cluster 'windows' -EnableTaskIAMRole -Version $agentVersion
```

## Advanced Usage

The Amazon ECS Container Agent supports a number of configuration options, most of which should be set through
environment variables.

### Environment Variables

The table below provides an overview of optional environment variables that can be used to configure the ECS agent. See
[the Amazon ECS developer guide](https://docs.aws.amazon.com/AmazonECS/latest/developerguide/ecs-agent-config.html) for
additional details on each available environment variable.

| Environment Key | Example Value(s)            | Description | Default value on Linux | Default value on Windows |
|:----------------|:----------------------------|:------------|:-----------------------|:-------------------------|
| `ECS_CLUSTER`       | clusterName             | The cluster this agent should check into. | default | default |
| `ECS_RESERVED_PORTS` | `[22, 80, 5000, 8080]` | An array of ports that should be marked as unavailable for scheduling on this container instance. | `[22, 2375, 2376, 51678, 51679]` | `[53, 135, 139, 445, 2375, 2376, 3389, 5985, 5986, 51678, 51679]`
| `ECS_RESERVED_PORTS_UDP` | `[53, 123]` | An array of UDP ports that should be marked as unavailable for scheduling on this container instance. | `[]` | `[]` |
| `ECS_ENGINE_AUTH_TYPE`     |  "docker" &#124; "dockercfg" | The type of auth data that is stored in the `ECS_ENGINE_AUTH_DATA` key. | | |
| `ECS_ENGINE_AUTH_DATA`     | See the [dockerauth documentation](https://godoc.org/github.com/aws/amazon-ecs-agent/agent/dockerclient/dockerauth) | Docker [auth data](https://godoc.org/github.com/aws/amazon-ecs-agent/agent/dockerclient/dockerauth) formatted as defined by `ECS_ENGINE_AUTH_TYPE`. | | |
| `AWS_DEFAULT_REGION` | &lt;us-west-2&gt;&#124;&lt;us-east-1&gt;&#124;&hellip; | The region to be used in API requests as well as to infer the correct backend host. | Taken from Amazon EC2 instance metadata. | Taken from Amazon EC2 instance metadata. |
| `AWS_ACCESS_KEY_ID` | AKIDEXAMPLE             | The [access key](http://docs.aws.amazon.com/general/latest/gr/aws-security-credentials.html) used by the agent for all calls. | Taken from Amazon EC2 instance metadata. | Taken from Amazon EC2 instance metadata. |
| `AWS_SECRET_ACCESS_KEY` | EXAMPLEKEY | The [secret key](http://docs.aws.amazon.com/general/latest/gr/aws-security-credentials.html) used by the agent for all calls. | Taken from Amazon EC2 instance metadata. | Taken from Amazon EC2 instance metadata. |
| `AWS_SESSION_TOKEN` | | The [session token](http://docs.aws.amazon.com/STS/latest/UsingSTS/Welcome.html) used for temporary credentials. | Taken from Amazon EC2 instance metadata. | Taken from Amazon EC2 instance metadata. |
| `DOCKER_HOST`   | `unix:///var/run/docker.sock` | Used to create a connection to the Docker daemon; behaves similarly to this environment variable as used by the Docker client. | `unix:///var/run/docker.sock` | `npipe:////./pipe/docker_engine` |
| `ECS_LOGLEVEL`  | &lt;crit&gt; &#124; &lt;error&gt; &#124; &lt;warn&gt; &#124; &lt;info&gt; &#124; &lt;debug&gt; | The level of detail that should be logged. | info | info |
| `ECS_LOGFILE`   | /ecs-agent.log              | The location where logs should be written. Log level is controlled by `ECS_LOGLEVEL`. | blank | blank |
| `ECS_CHECKPOINT`   | &lt;true &#124; false&gt; | Whether to checkpoint state to the DATADIR specified below. | true if `ECS_DATADIR` is explicitly set to a non-empty value; false otherwise | true if `ECS_DATADIR` is explicitly set to a non-empty value; false otherwise |
| `ECS_DATADIR`      |   /data/                  | The container path where state is checkpointed for use across agent restarts. | /data/ | `C:\ProgramData\Amazon\ECS\data`
| `ECS_UPDATES_ENABLED` | &lt;true &#124; false&gt; | Whether to exit for an updater to apply updates when requested. | false | false |
| `ECS_UPDATE_DOWNLOAD_DIR` | /cache               | Where to place update tarballs within the container. | | |
| `ECS_DISABLE_METRICS`     | &lt;true &#124; false&gt;  | Whether to disable metrics gathering for tasks. | false | true |
| `ECS_POLL_METRICS`     | &lt;true &#124; false&gt;  | Whether to poll or stream when gathering metrics for tasks. | false | false |
| `ECS_POLLING_METRICS_WAIT_DURATION` | 30s | Time to wait to poll for new metrics for a task. Only used when ECS_POLL_METRICS is true  | 15s | 15s |
| `ECS_RESERVED_MEMORY` | 32 | Memory, in MB, to reserve for use by things other than containers managed by Amazon ECS. | 0 | 0 |
| `ECS_AVAILABLE_LOGGING_DRIVERS` | `["awslogs","fluentd","gelf","json-file","journald","logentries","splunk","syslog"]` | Which logging drivers are available on the container instance. | `["json-file","none"]` | `["json-file","none"]` |
| `ECS_DISABLE_PRIVILEGED` | `true` | Whether launching privileged containers is disabled on the container instance. | `false` | `false` |
| `ECS_SELINUX_CAPABLE` | `true` | Whether SELinux is available on the container instance. | `false` | `false` |
| `ECS_APPARMOR_CAPABLE` | `true` | Whether AppArmor is available on the container instance. | `false` | `false` |
| `ECS_ENGINE_TASK_CLEANUP_WAIT_DURATION` | 10m | Time to wait to delete containers for a stopped task. If set to less than 1 minute, the value is ignored.  | 3h | 3h |
| `ECS_CONTAINER_STOP_TIMEOUT` | 10m | Time to wait for the container to exit normally before being forcibly killed. | 30s | 30s |
| `ECS_CONTAINER_START_TIMEOUT` | 10m | Timeout before giving up on starting a container. | 3m | 8m |
| `ECS_ENABLE_TASK_IAM_ROLE` | `true` | Whether to enable IAM Roles for Tasks on the Container Instance | `false` | `false` |
| `ECS_ENABLE_TASK_IAM_ROLE_NETWORK_HOST` | `true` | Whether to enable IAM Roles for Tasks when launched with `host` network mode on the Container Instance | `false` | `false` |
| `ECS_DISABLE_IMAGE_CLEANUP` | `true` | Whether to disable automated image cleanup for the ECS Agent. | `false` | `false` |
| `ECS_IMAGE_CLEANUP_INTERVAL` | 30m | The time interval between automated image cleanup cycles. If set to less than 10 minutes, the value is ignored. | 30m | 30m |
| `ECS_IMAGE_MINIMUM_CLEANUP_AGE` | 30m | The minimum time interval between when an image is pulled and when it can be considered for automated image cleanup. | 1h | 1h |
| `ECS_NUM_IMAGES_DELETE_PER_CYCLE` | 5 | The maximum number of images to delete in a single automated image cleanup cycle. If set to less than 1, the value is ignored. | 5 | 5 |
| `ECS_IMAGE_PULL_BEHAVIOR` | &lt;default &#124; always &#124; once &#124; prefer-cached &gt; | The behavior used to customize the pull image process. If `default` is specified, the image will be pulled remotely, if the pull fails then the cached image in the instance will be used. If `always` is specified, the image will be pulled remotely, if the pull fails then the task will fail. If `once` is specified, the image will be pulled remotely if it has not been pulled before or if the image was removed by image cleanup, otherwise the cached image in the instance will be used. If `prefer-cached` is specified, the image will be pulled remotely if there is no cached image, otherwise the cached image in the instance will be used. | default | default |
| `ECS_IMAGE_PULL_INACTIVITY_TIMEOUT` | 1m | The time to wait after docker pulls complete waiting for extraction of a container. Useful for tuning large Windows containers. | 1m | 3m |
| `ECS_INSTANCE_ATTRIBUTES` | `{"stack": "prod"}` | These attributes take effect only during initial registration. After the agent has joined an ECS cluster, use the PutAttributes API action to add additional attributes. For more information, see [Amazon ECS Container Agent Configuration](http://docs.aws.amazon.com/AmazonECS/latest/developerguide/ecs-agent-config.html) in the Amazon ECS Developer Guide.| `{}` | `{}` |
| `ECS_ENABLE_TASK_ENI` | `false` | Whether to enable task networking for task to be launched with its own network interface | `false` | Not applicable |
| `ECS_CNI_PLUGINS_PATH` | `/ecs/cni` | The path where the cni binary file is located | `/amazon-ecs-cni-plugins` | Not applicable |
| `ECS_AWSVPC_BLOCK_IMDS` | `true` | Whether to block access to [Instance Metadata](http://docs.aws.amazon.com/AWSEC2/latest/UserGuide/ec2-instance-metadata.html) for Tasks started with `awsvpc` network mode | `false` | Not applicable |
| `ECS_AWSVPC_ADDITIONAL_LOCAL_ROUTES` | `["10.0.15.0/24"]` | In `awsvpc` network mode, traffic to these prefixes will be routed via the host bridge instead of the task ENI | `[]` | Not applicable |
| `ECS_ENABLE_CONTAINER_METADATA` | `true` | When `true`, the agent will create a file describing the container's metadata and the file can be located and consumed by using the container enviornment variable `$ECS_CONTAINER_METADATA_FILE` | `false` | `false` |
| `ECS_HOST_DATA_DIR` | `/var/lib/ecs` | The source directory on the host from which ECS_DATADIR is mounted. We use this to determine the source mount path for container metadata files in the case the ECS Agent is running as a container. We do not use this value in Windows because the ECS Agent is not running as container in Windows. | `/var/lib/ecs` | `Not used` |
| `ECS_ENABLE_TASK_CPU_MEM_LIMIT` | `true` | Whether to enable task-level cpu and memory limits | `true` | `false` |
| `ECS_CGROUP_PATH` | `/sys/fs/cgroup` | The root cgroup path that is expected by the ECS agent. This is the path that accessible from the agent mount. | `/sys/fs/cgroup` | Not applicable |
| `ECS_ENABLE_CPU_UNBOUNDED_WINDOWS_WORKAROUND` | `true` | When `true`, ECS will allow CPU unbounded(CPU=`0`) tasks to run along with CPU bounded tasks in Windows. | Not applicable | `false` |
| `ECS_TASK_METADATA_RPS_LIMIT` | `100,150` | Comma separated integer values for steady state and burst throttle limits for task metadata endpoint | `40,60` | `40,60` |
| `ECS_SHARED_VOLUME_MATCH_FULL_CONFIG` | `true` | When `true`, ECS Agent will compare name, driver options, and labels to make sure volumes are identical. When `false`, Agent will short circuit shared volume comparison if the names match. This is the default Docker behavior. If a volume is shared across instances, this should be set to `false`. | `false` | `false`|
| `ECS_CONTAINER_INSTANCE_PROPAGATE_TAGS_FROM` | `ec2_instance` | If `ec2_instance` is specified, existing tags defined on the container instance will be registered to Amazon ECS and will be discoverable using the `ListTagsForResource` API. Using this requires that the IAM role associated with the container instance have the `ec2:DescribeTags` action allowed. | `none` | `none` |
| `ECS_CONTAINER_INSTANCE_TAGS` | `{"tag_key": "tag_val"}` | The metadata that you apply to the container instance to help you categorize and organize them. Each tag consists of a key and an optional value, both of which you define. Tag keys can have a maximum character length of 128 characters, and tag values can have a maximum length of 256 characters. If tags also exist on your container instance that are propagated using the `ECS_CONTAINER_INSTANCE_PROPAGATE_TAGS_FROM` parameter, those tags will be overwritten by the tags specified using `ECS_CONTAINER_INSTANCE_TAGS`. | `{}` | `{}` |
<<<<<<< HEAD
| `ECS_ENABLE_UNTRACKED_IMAGE_CLEANUP` | `true` | Whether to allow the ECS agent to delete containers and images that are not part of ECS tasks. | `false` | `false` |
| `ECS_EXCLUDE_UNTRACKED_IMAGE` | `alpine:latest` | Comma seperated list of `imageName:tag` of images that should not be deleted by the ECS agent if `ECS_ENABLE_UNTRACKED_IMAGE_CLEANUP` is enabled. | | |
| `ECS_DISABLE_DOCKER_HEALTH_CHECK` | `false` | Whether to disable the Docker Container health check for the ECS Agent. | `false` | `false` |
=======
| `ECS_NVIDIA_RUNTIME` | nvidia | The Nvidia Runtime to be used to pass Nvidia GPU devices to containers. | nvidia | Not Applicable |

>>>>>>> 5cd77231

### Persistence

When you run the Amazon ECS Container Agent in production, its `datadir` should be persisted between runs of the Docker
container. If this data is not persisted, the agent registers a new container instance ARN on each launch and is not
able to update the state of tasks it previously ran.

### Flags

The agent also supports the following flags:

* `-k` &mdash; The agent will not require valid SSL certificates for the services that it communicates with. We
  recommend against using this flag.
* ` -loglevel` &mdash; Options: `[<crit>|<error>|<warn>|<info>|<debug>]`. The agent will output on stdout at the given
  level. This is overridden by the `ECS_LOGLEVEL` environment variable, if present.

## Building and Running from Source

**Running the Amazon ECS Container Agent outside of Amazon EC2 is not supported.**

### Docker Image (on Linux)

The Amazon ECS Container Agent may be built by typing `make` with the [Docker
daemon](https://docs.docker.com/installation/) (v1.5.0) running.

This produces an image tagged `amazon/ecs-container-agent:make` that
you may run as described above.

### Standalone (on Linux)

The Amazon ECS Container Agent may also be run outside of a Docker container as a Go binary. This is not recommended
for production on Linux, but it can be useful for development or easier integration with your local Go tools.

The following commands run the agent outside of Docker:

```
make gobuild
./out/amazon-ecs-agent
```

### Make Targets (on Linux)

The following targets are available. Each may be run with `make <target>`.

| Make Target            | Description |
|:-----------------------|:------------|
| `release`              | *(Default)* Builds the agent within a Docker container and and packages it into a scratch-based image |
| `gobuild`              | Runs a normal `go build` of the agent and stores the binary in `./out/amazon-ecs-agent` |
| `static`               | Runs `go build` to produce a static binary in `./out/amazon-ecs-agent` |
| `test`                 | Runs all unit tests using `go test` |
| `test-in-docker`       | Runs all tests inside a Docker container |
| `run-integ-tests`      | Runs all integration tests in the `engine` and `stats` packages |
| `run-functional-tests` | Runs all functional tests |
| `clean`                | Removes build artifacts. *Note: this does not remove Docker images* |

### Standalone (on Windows)

The Amazon ECS Container Agent may be built by typing `go build -o amazon-ecs-agent.exe ./agent`.

### Scripts (on Windows)

The following scripts are available to help develop the Amazon ECS Container Agent on Windows:

* `scripts\run-integ-tests.ps1` - Runs all integration tests in the `engine` and `stats` packages
* `scripts\run-functional-tests.ps1` - Runs all functional tests
* `misc\windows-deploy\Install-ECSAgent.ps1` - Install the ECS agent as a Windows service
* `misc\windows-deploy\amazon-ecs-agent.ps1` - Helper script to set up the host and run the agent as a process
* `misc\windows-deploy\user-data.ps1` - Sample user-data that can be used with the Windows Server 2016 with Containers
  AMI to run the agent as a process


## Contributing

Contributions and feedback are welcome! Proposals and pull requests will be considered and responded to. For more
information, see the [CONTRIBUTING.md](https://github.com/aws/amazon-ecs-agent/blob/master/CONTRIBUTING.md) file.

Amazon Web Services does not currently provide support for modified copies of this software.


## License

The Amazon ECS Container Agent is licensed under the Apache 2.0 License.<|MERGE_RESOLUTION|>--- conflicted
+++ resolved
@@ -136,14 +136,10 @@
 | `ECS_SHARED_VOLUME_MATCH_FULL_CONFIG` | `true` | When `true`, ECS Agent will compare name, driver options, and labels to make sure volumes are identical. When `false`, Agent will short circuit shared volume comparison if the names match. This is the default Docker behavior. If a volume is shared across instances, this should be set to `false`. | `false` | `false`|
 | `ECS_CONTAINER_INSTANCE_PROPAGATE_TAGS_FROM` | `ec2_instance` | If `ec2_instance` is specified, existing tags defined on the container instance will be registered to Amazon ECS and will be discoverable using the `ListTagsForResource` API. Using this requires that the IAM role associated with the container instance have the `ec2:DescribeTags` action allowed. | `none` | `none` |
 | `ECS_CONTAINER_INSTANCE_TAGS` | `{"tag_key": "tag_val"}` | The metadata that you apply to the container instance to help you categorize and organize them. Each tag consists of a key and an optional value, both of which you define. Tag keys can have a maximum character length of 128 characters, and tag values can have a maximum length of 256 characters. If tags also exist on your container instance that are propagated using the `ECS_CONTAINER_INSTANCE_PROPAGATE_TAGS_FROM` parameter, those tags will be overwritten by the tags specified using `ECS_CONTAINER_INSTANCE_TAGS`. | `{}` | `{}` |
-<<<<<<< HEAD
 | `ECS_ENABLE_UNTRACKED_IMAGE_CLEANUP` | `true` | Whether to allow the ECS agent to delete containers and images that are not part of ECS tasks. | `false` | `false` |
 | `ECS_EXCLUDE_UNTRACKED_IMAGE` | `alpine:latest` | Comma seperated list of `imageName:tag` of images that should not be deleted by the ECS agent if `ECS_ENABLE_UNTRACKED_IMAGE_CLEANUP` is enabled. | | |
 | `ECS_DISABLE_DOCKER_HEALTH_CHECK` | `false` | Whether to disable the Docker Container health check for the ECS Agent. | `false` | `false` |
-=======
 | `ECS_NVIDIA_RUNTIME` | nvidia | The Nvidia Runtime to be used to pass Nvidia GPU devices to containers. | nvidia | Not Applicable |
-
->>>>>>> 5cd77231
 
 ### Persistence
 
